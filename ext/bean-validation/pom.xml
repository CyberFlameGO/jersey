--- conflicted
+++ resolved
@@ -1,12 +1,7 @@
 <?xml version="1.0"?>
 <!--
 
-<<<<<<< HEAD
     Copyright (c) 2012, 2020 Oracle and/or its affiliates. All rights reserved.
-=======
-    Copyright (c) 2012, 2019 Oracle and/or its affiliates. All rights reserved.
-    Copyright (c) 2018, 2019 Payara Foundation and/or its affiliates. All rights reserved.
->>>>>>> 1c68a582
 
     This program and the accompanying materials are made available under the
     terms of the Eclipse Public License v. 2.0, which is available at
