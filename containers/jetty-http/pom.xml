<?xml version="1.0" encoding="UTF-8"?>
<!--

    Copyright (c) 2013, 2021 Oracle and/or its affiliates. All rights reserved.

    This program and the accompanying materials are made available under the
    terms of the Eclipse Public License v. 2.0, which is available at
    http://www.eclipse.org/legal/epl-2.0.

    This Source Code may also be made available under the following Secondary
    Licenses when the conditions for such availability set forth in the
    Eclipse Public License v. 2.0 are satisfied: GNU General Public License,
    version 2 with the GNU Classpath Exception, which is available at
    https://www.gnu.org/software/classpath/license.html.

    SPDX-License-Identifier: EPL-2.0 OR GPL-2.0 WITH Classpath-exception-2.0

-->

<project xmlns="http://maven.apache.org/POM/4.0.0" xmlns:xsi="http://www.w3.org/2001/XMLSchema-instance" xsi:schemaLocation="http://maven.apache.org/POM/4.0.0 http://maven.apache.org/xsd/maven-4.0.0.xsd">
    <modelVersion>4.0.0</modelVersion>

    <parent>
        <artifactId>project</artifactId>
        <groupId>org.glassfish.jersey.containers</groupId>
        <version>3.1.0-SNAPSHOT</version>
    </parent>

    <artifactId>jersey-container-jetty-http</artifactId>
    <packaging>jar</packaging>
    <name>jersey-container-jetty-http</name>

    <description>Jetty Http Container</description>

    <dependencies>
        <dependency>
            <groupId>jakarta.inject</groupId>
            <artifactId>jakarta.inject-api</artifactId>
        </dependency>
<<<<<<< HEAD
         <dependency>
=======
        <dependency>
>>>>>>> 21b7cc03
            <groupId>org.eclipse.jetty</groupId>
            <artifactId>jetty-server</artifactId>
            <exclusions>
                <exclusion>
                    <groupId>org.eclipse.jetty.toolchain</groupId>
                    <artifactId>jetty-jakarta-servlet-api</artifactId>
                </exclusion>
            </exclusions>
        </dependency>
        <dependency>
            <groupId>jakarta.servlet</groupId>
            <artifactId>jakarta.servlet-api</artifactId>
            <version>${servlet5.version}</version>
            <scope>provided</scope>
        </dependency>
        <dependency>
            <groupId>org.eclipse.jetty</groupId>
            <artifactId>jetty-util</artifactId>
        </dependency>
        <dependency>
            <groupId>org.apache.httpcomponents</groupId>
            <artifactId>httpclient</artifactId>
            <scope>test</scope>
        </dependency>
    </dependencies>

    <build>
        <plugins>
            <plugin>
                <groupId>com.sun.istack</groupId>
                <artifactId>istack-commons-maven-plugin</artifactId>
                <inherited>true</inherited>
            </plugin>
            <plugin>
                <groupId>org.codehaus.mojo</groupId>
                <artifactId>build-helper-maven-plugin</artifactId>
                <inherited>true</inherited>
            </plugin>
            <plugin>
                <groupId>org.apache.felix</groupId>
                <artifactId>maven-bundle-plugin</artifactId>
                <inherited>true</inherited>
            </plugin>
        </plugins>

        <resources>
            <resource>
                <directory>${basedir}/src/main/resources</directory>
                <filtering>true</filtering>
            </resource>
        </resources>
    </build>

    <properties>
        <java8.build.outputDirectory>${project.basedir}/target</java8.build.outputDirectory>
        <java8.sourceDirectory>${project.basedir}/src/main/java8</java8.sourceDirectory>
        <java11.build.outputDirectory>${project.basedir}/target11</java11.build.outputDirectory>
        <java11.sourceDirectory>${project.basedir}/src/main/java11</java11.sourceDirectory>
    </properties>

    <profiles>
        <profile>
            <id>JettyExclude</id>
            <activation>
                <jdk>1.8</jdk>
            </activation>
            <properties>
                <jetty.version>9.4.28.v20200408</jetty.version>
            </properties>
            <dependencies>
                <dependency>
                    <groupId>org.eclipse.jetty</groupId>
                    <artifactId>jetty-client</artifactId>
                    <version>${jetty.version}</version>
                </dependency>
                <dependency>
                    <groupId>org.eclipse.jetty</groupId>
                    <artifactId>jetty-util</artifactId>
                    <version>${jetty.version}</version>
                </dependency>
            </dependencies>
            <build>
                <directory>${java8.build.outputDirectory}</directory>
                <plugins>
                    <plugin>
                        <groupId>org.codehaus.mojo</groupId>
                        <artifactId>build-helper-maven-plugin</artifactId>
                        <executions>
                            <execution>
                                <phase>generate-sources</phase>
                                <goals>
                                    <goal>add-source</goal>
                                </goals>
                                <configuration>
                                    <sources>
                                        <source>${java8.sourceDirectory}</source>
                                    </sources>
                                </configuration>
                            </execution>
                        </executions>
                    </plugin>
                    <plugin>
                        <groupId>org.apache.maven.plugins</groupId>
                        <artifactId>maven-compiler-plugin</artifactId>
                        <configuration>
                            <testExcludes>
                                <testExclude>org/glassfish/jersey/jetty/*.java</testExclude>
                            </testExcludes>
                        </configuration>
                    </plugin>
                </plugins>
            </build>
        </profile>
        <profile>
            <id>Jetty11</id>
            <activation>
                <jdk>[11,)</jdk>
            </activation>
            <build>
                <directory>${java11.build.outputDirectory}</directory>
                <plugins>
                    <plugin>
                        <groupId>org.codehaus.mojo</groupId>
                        <artifactId>build-helper-maven-plugin</artifactId>
                        <executions>
                            <execution>
                                <phase>generate-sources</phase>
                                <goals>
                                    <goal>add-source</goal>
                                </goals>
                                <configuration>
                                    <sources>
                                        <source>${java11.sourceDirectory}</source>
                                    </sources>
                                </configuration>
                            </execution>
                        </executions>
                    </plugin>
                </plugins>
            </build>
        </profile>
        <profile>
            <id>copyJDK11FilesToMultiReleaseJar</id>
            <activation>
                <file>
                    <!-- ${java11.build.outputDirectory} does not work here -->
                    <exists>target11/classes/org/glassfish/jersey/jetty/JettyHttpContainer.class</exists>
                </file>
                <jdk>1.8</jdk>
            </activation>
            <build>
                <plugins>
                    <plugin>
                        <groupId>org.apache.felix</groupId>
                        <artifactId>maven-bundle-plugin</artifactId>
                        <inherited>true</inherited>
                        <extensions>true</extensions>
                        <configuration>
                            <instructions>
                                <Multi-Release>true</Multi-Release>
                            </instructions>
                        </configuration>
                    </plugin>
                    <plugin>
                        <groupId>org.apache.maven.plugins</groupId>
                        <artifactId>maven-resources-plugin</artifactId>
                        <inherited>true</inherited>
                        <executions>
                            <execution>
                                <id>copy-jdk11-classes</id>
                                <phase>prepare-package</phase>
                                <goals>
                                    <goal>copy-resources</goal>
                                </goals>
                                <configuration>
                                    <outputDirectory>${java8.build.outputDirectory}/classes/META-INF/versions/11</outputDirectory>
                                    <resources>
                                        <resource>
                                            <directory>${java11.build.outputDirectory}/classes</directory>
                                        </resource>
                                    </resources>
                                </configuration>
                            </execution>
                        </executions>
                    </plugin>
                    <plugin>
                        <groupId>org.apache.maven.plugins</groupId>
                        <artifactId>maven-antrun-plugin</artifactId>
                        <executions>
                            <execution>
                                <id>copy-jdk11-sources</id>
                                <phase>package</phase>
                                <configuration>
                                    <target>
                                        <property name="sources-jar" value="${java8.build.outputDirectory}/${project.artifactId}-${project.version}-sources.jar"/>
                                        <echo>sources-jar: ${sources-jar}</echo>
                                        <zip destfile="${sources-jar}" update="true">
                                            <zipfileset dir="${java11.sourceDirectory}" prefix="META-INF/versions/11"/>
                                        </zip>
                                    </target>
                                </configuration>
                                <goals>
                                    <goal>run</goal>
                                </goals>
                            </execution>
                        </executions>
                    </plugin>
                </plugins>
            </build>
        </profile>
    </profiles>
</project><|MERGE_RESOLUTION|>--- conflicted
+++ resolved
@@ -37,11 +37,7 @@
             <groupId>jakarta.inject</groupId>
             <artifactId>jakarta.inject-api</artifactId>
         </dependency>
-<<<<<<< HEAD
          <dependency>
-=======
-        <dependency>
->>>>>>> 21b7cc03
             <groupId>org.eclipse.jetty</groupId>
             <artifactId>jetty-server</artifactId>
             <exclusions>
