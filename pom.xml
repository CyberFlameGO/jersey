<?xml version="1.0" encoding="UTF-8"?>
<!--

    Copyright (c) 2010, 2021 Oracle and/or its affiliates. All rights reserved.

    This program and the accompanying materials are made available under the
    terms of the Eclipse Public License v. 2.0, which is available at
    http://www.eclipse.org/legal/epl-2.0.

    This Source Code may also be made available under the following Secondary
    Licenses when the conditions for such availability set forth in the
    Eclipse Public License v. 2.0 are satisfied: GNU General Public License,
    version 2 with the GNU Classpath Exception, which is available at
    https://www.gnu.org/software/classpath/license.html.

    SPDX-License-Identifier: EPL-2.0 OR GPL-2.0 WITH Classpath-exception-2.0

-->

<project xmlns="http://maven.apache.org/POM/4.0.0" xmlns:xsi="http://www.w3.org/2001/XMLSchema-instance" xsi:schemaLocation="http://maven.apache.org/POM/4.0.0 http://maven.apache.org/maven-v4_0_0.xsd">
    <modelVersion>4.0.0</modelVersion>

    <parent>
        <groupId>org.eclipse.ee4j</groupId>
        <artifactId>project</artifactId>
        <version>1.0.6</version>
    </parent>

    <groupId>org.glassfish.jersey</groupId>
    <artifactId>project</artifactId>
    <packaging>pom</packaging>
    <version>3.1.0-SNAPSHOT</version>
    <name>jersey</name>
    <description>
        Eclipse Jersey is the open source (under dual EPL+GPL license) Jakarta RESTful WebServices 3.0
        production quality Reference Implementation for building RESTful Web Services.
    </description>

    <url>https://projects.eclipse.org/projects/ee4j.jersey</url>

    <!-- prerequisites -->

    <issueManagement>
        <system>JIRA</system>
        <url>https://github.com/eclipse-ee4j/jersey/issues</url>
    </issueManagement>

    <ciManagement>
        <system>Hudson</system>
        <url>http://hudson.glassfish.org/job/Jersey-trunk-multiplatform/</url>
    </ciManagement>

    <inceptionYear>2010</inceptionYear>

    <mailingLists>
        <mailingList>
            <name>Users List</name>
            <post>jersey-dev@eclipse.org</post>
        </mailingList>
    </mailingLists>

    <developers>
        <developer>
            <name>Jorge Bescos Gascon</name>
            <organization>Oracle Corporation</organization>
            <organizationUrl>http://www.oracle.com/</organizationUrl>
        </developer>
        <developer>
            <name>Lukas Jungmann</name>
            <organization>Oracle Corporation</organization>
            <organizationUrl>http://www.oracle.com/</organizationUrl>
        </developer>
        <developer>
            <name>Dmitry Kornilov</name>
            <organization>Oracle Corporation</organization>
            <organizationUrl>http://www.oracle.com/</organizationUrl>
            <url>https://dmitrykornilov.net</url>
        </developer>
        <developer>
            <name>David Kral</name>
            <organization>Oracle Corporation</organization>
            <organizationUrl>http://www.oracle.com/</organizationUrl>
        </developer>
        <developer>
            <name>Tomas Kraus</name>
            <organization>Oracle Corporation</organization>
            <organizationUrl>http://www.oracle.com/</organizationUrl>
        </developer>
        <developer>
            <name>Tomas Langer</name>
            <organization>Oracle Corporation</organization>
            <organizationUrl>http://www.oracle.com/</organizationUrl>
        </developer>
        <developer>
            <name>Maxim Nesen</name>
            <organization>Oracle Corporation</organization>
            <organizationUrl>http://www.oracle.com/</organizationUrl>
        </developer>
        <developer>
            <name>Santiago Pericas-Geertsen</name>
            <organization>Oracle Corporation</organization>
            <organizationUrl>http://www.oracle.com/</organizationUrl>
        </developer>
        <developer>
            <name>Jan Supol</name>
            <organization>Oracle Corporation</organization>
            <organizationUrl>http://www.oracle.com/</organizationUrl>
            <url>http://blog.supol.info</url>
        </developer>
    </developers>

    <contributors>
        <contributor>
            <name>Petr Bouda</name>
        </contributor>
        <contributor>
            <name>Pavel Bucek</name>
            <organization>Oracle Corporation</organization>
            <url>http://u-modreho-kralika.net/</url>
        </contributor>
        <contributor>
            <name>Michal Gajdos</name>
            <url>http://blog.dejavu.sk</url>
        </contributor>
        <contributor>
            <name>Petr Janouch</name>
        </contributor>
        <contributor>
            <name>Libor Kramolis</name>
        </contributor>
        <contributor>
            <name>Adam Lindenthal</name>
        </contributor>
        <contributor>
            <name>Jakub Podlesak</name>
            <organization>Oracle Corporation</organization>
            <organizationUrl>http://www.oracle.com/</organizationUrl>
        </contributor>
        <contributor>
            <name>Marek Potociar</name>
        </contributor>
        <contributor>
            <name>Stepan Vavra</name>
        </contributor>
    </contributors>

    <licenses>
        <license>
            <name>EPL 2.0</name>
            <url>http://www.eclipse.org/legal/epl-2.0</url>
            <distribution>repo</distribution>
            <comments>Except for 3rd content and examples.
                      See also https://github.com/eclipse-ee4j/jersey/blob/master/NOTICE.md</comments>
        </license>
        <license>
            <name>GPL2 w/ CPE</name>
            <url>https://www.gnu.org/software/classpath/license.html</url>
            <distribution>repo</distribution>
            <comments>Except for 3rd content and examples.
                      See also https://github.com/eclipse-ee4j/jersey/blob/master/NOTICE.md</comments>
        </license>
        <license>
            <name>EDL 1.0</name>
            <url>http://www.eclipse.org/org/documents/edl-v10.php</url>
            <distribution>repo</distribution>
            <comments>The examples except bookstore-webapp example</comments>
        </license>
        <license>
            <name>BSD 2-Clause</name>
            <url>https://opensource.org/licenses/BSD-2-Clause</url>
            <distribution>repo</distribution>
            <comments>The bookstore-webapp example</comments>
        </license>
        <license>
            <name>Apache License, 2.0</name>
            <url>http://www.apache.org/licenses/LICENSE-2.0.html</url>
            <distribution>repo</distribution>
            <comments>Google Guava @ org.glassfish.jersey.internal.guava,
                      Dropwizard Monitoring inspired classes @ org.glassfish.jersey.server.internal.monitoring.core,
                      Hibernate Validation classes @ org.glassfish.jersey.server.validation.internal.hibernate, and
                      Jackson JAX-RS Providers @ org.glassfish.jersey.jackson.internal.jackson.jaxrs</comments>
        </license>
        <license>
            <name>Public Domain</name>
            <url>https://creativecommons.org/publicdomain/zero/1.0/</url>
            <distribution>repo</distribution>
            <comments>JSR-166 Extension to JEP 266 @ org.glassfish.jersey.internal.jsr166</comments>
        </license>
        <license>
            <name>Modified BSD</name>
            <url>http://asm.objectweb.org/license.html</url>
            <distribution>repo</distribution>
            <comments>ASM @ jersey.repackaged.org.objectweb.asm</comments>
        </license>
        <license>
            <name>jQuery license</name>
            <url>jquery.org/license</url>
            <distribution>repo</distribution>
            <comments>jQuery v1.12.4</comments>
        </license>
        <license>
            <name>MIT license</name>
            <url>http://www.opensource.org/licenses/mit-license.php</url>
            <distribution>repo</distribution>
            <comments>AngularJS, Bootstrap v3.3.7,
                      jQuery Barcode plugin 0.3, KineticJS v4.7.1</comments>
        </license>
        <license>
            <name>W3C license</name>
            <url>https://www.w3.org/Consortium/Legal/copyright-documents-19990405</url>
            <distribution>repo</distribution>
            <comments>Content of core-server/etc</comments>
        </license>
    </licenses>

    <scm>    
        <connection>scm:git:git@github.com:jersey/jersey.git</connection>
        <developerConnection>scm:git:git@github.com:eclipse-ee4j/jersey.git</developerConnection>
        <url>https://github.com/eclipse-ee4j/jersey</url>
        <tag>HEAD</tag>
    </scm>

    <organization>
        <name>Eclipse Foundation</name>
        <url>https://www.eclipse.org/org/foundation/</url>
    </organization>

    <build>
        <pluginManagement>
            <plugins>
                <plugin>
                    <groupId>org.glassfish.jersey.tools.plugins</groupId>
                    <artifactId>jersey-doc-modulelist-maven-plugin</artifactId>
                    <version>1.0.1</version>
                </plugin>
                <plugin>
                    <groupId>org.apache.maven.plugins</groupId>
                    <artifactId>maven-enforcer-plugin</artifactId>
                    <version>3.0.0-M2</version>
                    <executions>
                        <execution>
                            <id>enforce-versions</id>
                            <goals>
                                <goal>enforce</goal>
                            </goals>
                            <configuration>
                                <rules>
                                    <requireJavaVersion>
                                        <version>${java.version}</version>
                                    </requireJavaVersion>
                                </rules>
                            </configuration>
                        </execution>
                    </executions>
                </plugin>
                <plugin>
                    <groupId>org.codehaus.mojo</groupId>
                    <artifactId>build-helper-maven-plugin</artifactId>
                    <version>3.0.0</version>
                    <executions>
                        <execution>
                            <phase>generate-sources</phase>
                            <goals>
                                <goal>add-source</goal>
                            </goals>
                            <configuration>
                                <sources>
                                    <source>${project.build.directory}/generated-sources/rsrc-gen</source>
                                </sources>
                            </configuration>
                        </execution>
                        <execution>
                            <phase>initialize</phase>
                            <id>parse-version</id>
                            <goals>
                                <goal>parse-version</goal>
                            </goals>
                        </execution>
                    </executions>
                </plugin>
                <plugin>
                    <groupId>com.sun.istack</groupId>
                    <artifactId>istack-commons-maven-plugin</artifactId>
                    <version>3.0.8</version>
                    <executions>
                        <execution>
                            <phase>generate-sources</phase>
                            <goals>
                                <goal>rs-gen</goal>
                            </goals>
                            <configuration>
                                <resources>
                                    <directory>${basedir}/src/main/resources</directory>
                                    <includes>
                                        <include>**/localization.properties</include>
                                    </includes>
                                </resources>
                                <destDir>${project.build.directory}/generated-sources/rsrc-gen</destDir>
                                <localizationUtilitiesPkgName>org.glassfish.jersey.internal.l10n</localizationUtilitiesPkgName>
                            </configuration>
                        </execution>
                    </executions>
                </plugin>
                <plugin>
                    <groupId>org.apache.maven.plugins</groupId>
                    <artifactId>maven-clean-plugin</artifactId>
                    <version>2.5</version>
                </plugin>
                <plugin>
                    <groupId>org.apache.maven.plugins</groupId>
                    <artifactId>maven-compiler-plugin</artifactId>
                    <version>3.8.0</version>
                    <inherited>true</inherited>
                    <configuration>
                        <source>${java.version}</source>
                        <target>${java.version}</target>
                        <compilerArguments>
                            <!--<Werror />-->
                            <!-- TODO work towards eliminating all warnings in order to be able to enable the -Xlint option -->
                            <!--Xlint/-->
                        </compilerArguments>
                        <showWarnings>false</showWarnings>
                        <fork>false</fork>
                        <excludes>
                            <exclude>module-info.java</exclude>
                        </excludes>
                    </configuration>
                </plugin>
                <plugin>
                    <groupId>org.apache.maven.plugins</groupId>
                    <artifactId>maven-jar-plugin</artifactId>
                    <version>3.2.0</version>
                </plugin>
                <plugin>
                    <groupId>org.apache.maven.plugins</groupId>
                    <artifactId>maven-install-plugin</artifactId>
                    <version>2.5.2</version>
                </plugin>
                <plugin>
                    <groupId>org.apache.maven.plugins</groupId>
                    <artifactId>maven-resources-plugin</artifactId>
                    <version>2.6</version>
                    <extensions>true</extensions>
                    <!-- Add legal information, NOTICE.md and LINCENSE.md to jars -->
                    <executions>
                        <execution>
                            <!-- copy the files to classes folder for maven-jar/war-plugin to grab it -->
                            <id>copy-legaldocs</id>
                            <goals>
                                <goal>copy-resources</goal>
                            </goals>
                            <phase>process-sources</phase>
                            <configuration>
                                <outputDirectory>${project.build.outputDirectory}</outputDirectory>
                                <resources>
                                    <resource>
                                        <directory>${legal.source.folder}</directory>
                                        <targetPath>META-INF/</targetPath>
                                        <includes>
                                            <include>NOTICE.md</include>
                                            <include>LICENSE.md</include>
                                        </includes>
                                    </resource>
                                </resources>
                            </configuration>
                        </execution>
                        <execution>
                            <!-- copy the files to source folder for maven-source-plugin to grab it -->
                            <id>copy-legaldocs-to-sources</id>
                            <goals>
                                <goal>copy-resources</goal>
                            </goals>
                            <phase>process-sources</phase>
                            <configuration>
                                <outputDirectory>${project.build.directory}/generated-sources/rsrc-gen</outputDirectory>
                                <resources>
                                    <resource>
                                        <directory>${legal.source.folder}</directory>
                                        <targetPath>META-INF/</targetPath>
                                        <includes>
                                            <include>NOTICE.md</include>
                                            <include>LICENSE.md</include>
                                        </includes>
                                    </resource>
                                </resources>
                            </configuration>
                        </execution>
                        <execution>
                            <!-- copy the files to legal folder for felix plugin to grab it -->
                            <id>copy-legaldocs-to-osgi-bundles</id>
                            <goals>
                                <goal>copy-resources</goal>
                            </goals>
                            <phase>process-sources</phase>
                            <configuration>
                                <outputDirectory>${project.build.directory}/legal</outputDirectory>
                                <resources>
                                    <resource>
                                        <directory>${legal.source.folder}</directory>
                                        <targetPath>META-INF/</targetPath>
                                        <includes>
                                            <include>NOTICE.md</include>
                                            <include>LICENSE.md</include>
                                        </includes>
                                    </resource>
                                </resources>
                            </configuration>
                        </execution>
                    </executions>
                </plugin>
                <plugin>
                    <groupId>org.apache.maven.plugins</groupId>
                    <artifactId>maven-surefire-plugin</artifactId>
                    <version>${surefire.version}</version>
                    <configuration>
                        <!-- for convenience reasons, 'argLine' should not be overridden in child poms. if needed, a property should be declared and used here -->
                        <argLine>
                            -Xmx${surefire.maxmem.argline}m -Dfile.encoding=UTF8 ${surefire.security.argline} ${surefire.coverage.argline}
                        </argLine>
                        <skipTests>${skip.tests}</skipTests>
                    </configuration>
                    <dependencies>
                        <dependency>
                            <groupId>org.apache.maven.surefire</groupId>
                            <artifactId>surefire-logger-api</artifactId>
                            <version>${surefire.version}</version>
                            <!-- to get around bug https://github.com/junit-team/junit5/issues/1367 -->
                            <optional>true</optional>
                        </dependency>
                        <dependency>
                            <groupId>org.apache.maven.surefire</groupId>
                            <artifactId>surefire-api</artifactId>
                            <version>${surefire.version}</version>
                            <optional>true</optional>
                        </dependency>
                    </dependencies>
                </plugin>
                <plugin>
                    <groupId>org.apache.maven.plugins</groupId>
                    <artifactId>maven-assembly-plugin</artifactId>
                    <version>2.4</version>
                    <configuration>
                        <tarLongFileMode>gnu</tarLongFileMode>
                    </configuration>
                </plugin>
                <plugin>
                    <groupId>org.apache.maven.plugins</groupId>
                    <artifactId>maven-dependency-plugin</artifactId>
                    <version>3.1.2</version>
                </plugin>
                <plugin>
                    <groupId>org.apache.maven.plugins</groupId>
                    <artifactId>maven-javadoc-plugin</artifactId>
                    <version>3.2.0</version>
                    <configuration>
                        <doctitle>Jersey ${jersey.version} API Documentation</doctitle>
                        <windowtitle>Jersey ${jersey.version} API</windowtitle>
                        <bottom>
                            <![CDATA[Copyright &#169; 2007-2021,
                                <a href="http://www.oracle.com">Oracle</a>
                                and/or its affiliates.
                                All Rights Reserved. Use is subject to license terms.]]>
                        </bottom>
                        <links>
                            <link>https://eclipse-ee4j.github.io/jaxrs-api/apidocs/2.1.6/</link>
                            <link>https://javaee.github.io/hk2/apidocs/</link>
                        </links>
                        <excludePackageNames>
                            *.internal.*:*.tests.*
                        </excludePackageNames>
                        <sourceFileExcludes>
                            <exclude>bundles/**</exclude>
                            <fileExclude>module-info.java</fileExclude>
                        </sourceFileExcludes>
                        <verbose>true</verbose>
                        <doclint>none</doclint>
                        <maxmemory>256m</maxmemory>
                    </configuration>
                    <executions>
                        <execution>
                            <id>attach-javadocs</id>
                            <phase>package</phase>
                            <goals>
                                <goal>jar</goal>
                            </goals>
                        </execution>
                    </executions>
                </plugin>
                <plugin>
                    <groupId>org.apache.maven.plugins</groupId>
                    <artifactId>maven-source-plugin</artifactId>
                    <version>3.0.1</version>
                    <executions>
                        <execution>
                            <id>attach-sources</id>
                            <phase>package</phase>
                            <goals>
                                <goal>jar-no-fork</goal>
                            </goals>
                        </execution>
                    </executions>
                </plugin>
                <plugin>
                    <groupId>org.apache.maven.plugins</groupId>
                    <artifactId>maven-deploy-plugin</artifactId>
                    <version>2.8.1</version>
                    <configuration>
                        <retryFailedDeploymentCount>10</retryFailedDeploymentCount>
                    </configuration>
                </plugin>
                <plugin>
                    <groupId>org.ops4j.pax.exam</groupId>
                    <artifactId>maven-paxexam-plugin</artifactId>
                    <version>${paxexam.mvn.plugin.version}</version>
                    <executions>
                        <execution>
                            <id>generate-config</id>
                            <goals>
                                <goal>generate-depends-file</goal>
                            </goals>
                        </execution>
                    </executions>
                    <configuration>
                        <options>
                            <platform>felix</platform>
                        </options>
                    </configuration>
                </plugin>
                <plugin>
                    <groupId>org.apache.maven.plugins</groupId>
                    <artifactId>maven-site-plugin</artifactId>
                    <version>3.7.1</version>
                </plugin>
                <plugin>
                    <groupId>org.codehaus.mojo</groupId>
                    <artifactId>exec-maven-plugin</artifactId>
                    <version>1.2.1</version>
                    <executions>
                        <execution>
                            <goals>
                                <goal>java</goal>
                            </goals>
                        </execution>
                    </executions>
                </plugin>
                <plugin>
                    <groupId>org.apache.maven.plugins</groupId>
                    <artifactId>maven-jxr-plugin</artifactId>
                    <version>2.3</version>
                    <executions>
                        <execution>
                            <goals>
                                <goal>jxr</goal>
                            </goals>
                            <phase>validate</phase>
                        </execution>
                    </executions>
                </plugin>
                <plugin>
                    <groupId>org.apache.maven.plugins</groupId>
                    <artifactId>maven-checkstyle-plugin</artifactId>
                    <version>${checkstyle.mvn.plugin.version}</version>
                    <configuration>
                        <configLocation>etc/config/checkstyle.xml</configLocation>
                        <suppressionsLocation>etc/config/checkstyle-suppressions.xml</suppressionsLocation>
                        <outputFile>${project.build.directory}/checkstyle/checkstyle-result.xml</outputFile>
                    </configuration>
                    <dependencies>
                        <dependency>
                            <groupId>com.puppycrawl.tools</groupId>
                            <artifactId>checkstyle</artifactId>
                            <version>${checkstyle.version}</version>
                            <exclusions>
                                <!-- MCHECKSTYLE-156 -->
                                <exclusion>
                                    <groupId>com.sun</groupId>
                                    <artifactId>tools</artifactId>
                                </exclusion>
                            </exclusions>
                        </dependency>
                    </dependencies>
                </plugin>
                <plugin>
                    <groupId>org.codehaus.mojo</groupId>
                    <artifactId>findbugs-maven-plugin</artifactId>
                    <version>${findbugs.version}</version>
                    <configuration>
                        <skip>${findbugs.skip}</skip>
                        <threshold>${findbugs.threshold}</threshold>
                        <excludeFilterFile>${findbugs.exclude}</excludeFilterFile>
                        <xmlOutput>true</xmlOutput>
                        <findbugsXmlOutput>true</findbugsXmlOutput>
                        <!-- findbugs detector configuration -->
                        <jvmArgs>-Dfindbugs.glassfish.logging.validLoggerPrefixes=${findbugs.glassfish.logging.validLoggerPrefixes}</jvmArgs>
                        <plugins>
                            <plugin>
                                <groupId>org.glassfish.findbugs</groupId>
                                <artifactId>findbugs-logging-detectors</artifactId>
                                <version>${findbugs.glassfish.version}</version>
                            </plugin>
                        </plugins>
                    </configuration>
                    <dependencies>
                        <dependency>
                            <groupId>org.glassfish.findbugs</groupId>
                            <artifactId>findbugs</artifactId>
                            <version>${findbugs.glassfish.version}</version>
                        </dependency>
                    </dependencies>
                </plugin>
                <plugin>
                    <groupId>org.apache.maven.plugins</groupId>
                    <artifactId>maven-failsafe-plugin</artifactId>
                    <version>3.0.0-M3</version>
                    <configuration>
                        <skipTests>${skip.tests}</skipTests>
                        <skipITs>${skip.tests}</skipITs>
                        <argLine>${failsafe.coverage.argline}</argLine>
                    </configuration>
                    <executions>
                        <execution>
                            <goals>
                                <goal>integration-test</goal>
                                <goal>verify</goal>
                            </goals>
                        </execution>
                    </executions>
                </plugin>
                <plugin>
                    <groupId>org.apache.maven.plugins</groupId>
                    <artifactId>maven-war-plugin</artifactId>
                    <version>3.3.1</version>
                    <configuration>
                        <failOnMissingWebXml>false</failOnMissingWebXml>
                    </configuration>
                </plugin>
                <plugin>
                    <groupId>org.apache.maven.plugins</groupId>
                    <artifactId>maven-ear-plugin</artifactId>
                    <version>2.8</version>
                </plugin>
                <plugin>
                    <groupId>org.glassfish.embedded</groupId>
                    <artifactId>maven-embedded-glassfish-plugin</artifactId>
                    <version>3.1.2.2</version>
                </plugin>
                <plugin>
                    <groupId>org.glassfish.copyright</groupId>
                    <artifactId>glassfish-copyright-maven-plugin</artifactId>
                    <configuration>
                        <excludeFile>etc/config/copyright-exclude</excludeFile>
                        <!--svn|mercurial|git - defaults to svn-->
                        <scm>git</scm>
                        <!-- turn on/off debugging -->
                        <debug>false</debug>
                        <!-- skip files not under SCM-->
                        <scmOnly>true</scmOnly>
                        <!-- turn off warnings -->
                        <warn>false</warn>
                        <!-- for use with repair -->
                        <update>false</update>
                        <!-- check that year is correct -->
                        <ignoreYear>false</ignoreYear>
                        <templateFile>etc/config/copyright.txt</templateFile>
                        <bsdTemplateFile>etc/config/edl-copyright.txt</bsdTemplateFile>
                    </configuration>
                </plugin>
                <plugin>
                    <groupId>org.apache.felix</groupId>
                    <artifactId>maven-bundle-plugin</artifactId>
                    <version>3.5.0</version>
                    <extensions>true</extensions>
                    <configuration>
                        <instructions>
                            <_versionpolicy>[$(version;==;$(@)),$(version;+;$(@)))</_versionpolicy>
                            <_nodefaultversion>false</_nodefaultversion>
                            <Include-Resource>{maven-resources},${project.build.directory}/legal</Include-Resource>
                        </instructions>
                    </configuration>
                    <executions>
                        <execution>
                            <id>osgi-bundle</id>
                            <phase>package</phase>
                            <goals>
                                <goal>bundle</goal>
                            </goals>
                        </execution>
                    </executions>
                </plugin>
                <plugin>
                    <groupId>org.codehaus.mojo</groupId>
                    <artifactId>xml-maven-plugin</artifactId>
                    <version>1.0</version>
                </plugin>
                <plugin>
                    <groupId>com.sun.tools.xjc.maven2</groupId>
                    <artifactId>maven-jaxb-plugin</artifactId>
                    <version>1.1.1</version>
                </plugin>
                <plugin>
                    <groupId>org.codehaus.mojo</groupId>
                    <artifactId>buildnumber-maven-plugin</artifactId>
                    <version>1.1</version>
                </plugin>
                <!-- TODO: remove the old jetty plugin dependencies -->
                <plugin>
                    <groupId>org.mortbay.jetty</groupId>
                    <artifactId>jetty-maven-plugin</artifactId>
                    <version>8.1.8.v20121106</version>
                </plugin>
                <plugin>
                    <groupId>org.eclipse.jetty</groupId>
                    <artifactId>jetty-maven-plugin</artifactId>
                    <version>${jetty.plugin.version}</version>
                </plugin>
                <plugin>
                    <groupId>org.glassfish.build</groupId>
                    <artifactId>gfnexus-maven-plugin</artifactId>
                    <version>0.16</version>
                    <configuration>
                        <stagingRepos>
                            <stagingRepo>
                                <!--
                                    The reference artifact used to identify the right staging repository
                                -->
                                <ref>org.glassfish.jersey:project:${project.version}:pom</ref>
                                <profile>com.sun.jersey</profile>
                            </stagingRepo>
                        </stagingRepos>
                        <!--
                            Temporary till there is a jersey promotion profile
                        -->
                        <promotionProfile>glassfish-integration</promotionProfile>
                        <message>JERSEY-${project.version}</message>
                    </configuration>
                </plugin>
                <plugin>
                    <groupId>org.apache.maven.plugins</groupId>
                    <artifactId>maven-shade-plugin</artifactId>
                    <version>2.4.3</version>
                    <executions>
                        <execution>
                            <id>shade-archive</id>
                            <goals>
                                <goal>shade</goal>
                            </goals>
                            <configuration>
                                <minimizeJar>false</minimizeJar>
                                <filters>
                                    <filter>
                                        <artifact>*:*</artifact>
                                        <excludes>
                                            <exclude>module-info.*</exclude>
                                        </excludes>
                                    </filter>
                                </filters>
                            </configuration>
                        </execution>
                    </executions>
                    <configuration>
                        <shadeTestJar>false</shadeTestJar>
                        <minimizeJar>true</minimizeJar>
                        <promoteTransitiveDependencies>true</promoteTransitiveDependencies>
                        <!-- Do not create reduced pom - jaxrs-ri cannot be built when set to true -->
                        <createDependencyReducedPom>false</createDependencyReducedPom>
                    </configuration>
                </plugin>
                <plugin>
                    <groupId>org.apache.maven.plugins</groupId>
                    <artifactId>maven-antrun-plugin</artifactId>
                    <version>3.0.0</version>
                    <dependencies>
                        <dependency>
                            <groupId>org.apache.ant</groupId>
                            <artifactId>ant</artifactId>
                            <version>1.10.9</version>
                        </dependency>
                    </dependencies>
                </plugin>
                <plugin>
                    <groupId>org.fortasoft</groupId>
                    <artifactId>gradle-maven-plugin</artifactId>
                    <version>1.0.5</version>
                </plugin>
                <plugin>
                    <groupId>com.github.wvengen</groupId>
                    <artifactId>proguard-maven-plugin</artifactId>
                    <version>2.0.8</version>
                    <dependencies>
                        <dependency>
                            <groupId>net.sf.proguard</groupId>
                            <artifactId>proguard-base</artifactId>
                            <version>5.1</version><!-- transitive dependency version increased from 5.0 -->
                            <scope>runtime</scope>
                        </dependency>
                    </dependencies>
                </plugin>
            </plugins>
        </pluginManagement>
        <plugins>
            <plugin>
                <groupId>org.commonjava.maven.plugins</groupId>
                <artifactId>directory-maven-plugin</artifactId>
                <version>0.3.1</version>
                <executions>
                    <execution>
                        <id>directories</id>
                        <goals>
                            <goal>highest-basedir</goal>
                        </goals>
                        <phase>initialize</phase>
                        <configuration>
                            <property>legal.source.folder</property>
                        </configuration>
                    </execution>
                </executions>
            </plugin>
            <plugin>
                <groupId>org.glassfish.jersey.tools.plugins</groupId>
                <artifactId>jersey-doc-modulelist-maven-plugin</artifactId>
                <inherited>false</inherited>
                <configuration>
                    <outputFileName>docs/src/main/docbook/modules.xml</outputFileName>
                    <templateFileName>docs/src/main/docbook/inc/modules.src</templateFileName>
                    <tableHeaderFileName>docs/src/main/docbook/inc/modules_table_header.src</tableHeaderFileName>
                    <tableFooterFileName>docs/src/main/docbook/inc/modules_table_footer.src</tableFooterFileName>
                    <tableRowFileName>docs/src/main/docbook/inc/modules_table_row.src</tableRowFileName>
                    <outputUnmatched>false</outputUnmatched>
                </configuration>
            </plugin>
            <plugin>
                <groupId>org.apache.maven.plugins</groupId>
                <artifactId>maven-enforcer-plugin</artifactId>
            </plugin>
            <plugin>
                <groupId>org.apache.maven.plugins</groupId>
                <artifactId>maven-source-plugin</artifactId>
            </plugin>
            <plugin>
                <groupId>org.apache.maven.plugins</groupId>
                <artifactId>maven-resources-plugin</artifactId>
            </plugin>
        </plugins>
        <extensions>
            <extension>
                <groupId>org.glassfish</groupId>
                <artifactId>findbugs</artifactId>
                <version>3.2-b06</version>
            </extension>
        </extensions>
    </build>

    <profiles>
        <profile>
            <id>jdk8</id>
            <activation>
                <jdk>1.8</jdk>
            </activation>
            <build>
                <pluginManagement>
                    <plugins>
                        <plugin>
                            <groupId>org.apache.maven.plugins</groupId>
                            <artifactId>maven-compiler-plugin</artifactId>
                            <inherited>true</inherited>
                            <configuration>
                                <source>${java.version}</source>
                                <target>${java.version}</target>
                                <excludes>
                                    <exclude>module-info.java</exclude>
                                </excludes>
                            </configuration>
                        </plugin>
                    </plugins>
                </pluginManagement>
            </build>
        </profile>
        <profile>
            <id>jdk11+</id>
            <!--
                JDK 9 & 10 is unsupported (as well as <release>9</release>)
                module-info for java.xml.bind is taken from JDK (lib/ct.sym/9-modules)
                and it depends on java.activation which clashes with javax.activation
            -->
            <activation>
                <jdk>[11,)</jdk>
            </activation>
            <build>
                <pluginManagement>
                    <plugins>
                        <plugin>
                            <groupId>org.apache.maven.plugins</groupId>
                            <artifactId>maven-compiler-plugin</artifactId>
                            <inherited>true</inherited>
                            <executions>
<!-- when module.info
                                <execution>
                                    <id>default-compile</id>
                                    <configuration>
                                        compile everything to ensure module-info contains right entries
                                        <release>11</release>
                                    </configuration>
                                </execution>
-->
                                <execution>
                                    <id>base-compile</id>
                                    <goals>
                                        <goal>compile</goal>
                                    </goals>
                                    <!-- recompile everything for target VM except the module-info.java -->
                                    <configuration>
                                        <excludes>
                                            <exclude>module-info.java</exclude>
                                        </excludes>
                                        <source>1.8</source>
                                        <target>1.8</target>
                                    </configuration>
                                </execution>
                            </executions>
                        </plugin>
                    </plugins>
                </pluginManagement>
            </build>
        </profile>
        <profile>
            <!-- Use it with release-perform goal to skip another test run. -->
            <id>testsSkip</id>
            <activation>
                <activeByDefault>false</activeByDefault>
                <!-- this is how to align back with maven standards where property 'skipTests' makes maven-surefire-plugin
                (and also maven-failsafe-plugin) skip tests execution -->
                <property>
                    <name>skipTests</name>
                    <value>true</value>
                </property>
            </activation>
            <properties>
<!--                <release.tests.args>-Dskip.tests=true</release.tests.args>-->
                <skip.tests>true</skip.tests>
                <skip.e2e>true</skip.e2e>
            </properties>
        </profile>
        <profile>
            <id>checkstyleSkip</id>
            <activation>
                <activeByDefault>false</activeByDefault>
            </activation>
            <properties>
                <checkstyle.skip>true</checkstyle.skip>
            </properties>
        </profile>
        <profile>
            <id>findbugsSkip</id>
            <activation>
                <activeByDefault>false</activeByDefault>
            </activation>
            <properties>
                <findbugs.skip>true</findbugs.skip>
            </properties>
        </profile>
        <profile> <!-- tests module will be automatically included unless tests.excluded env variable is set -->
            <id>testsIncluded</id>
            <activation>
                <activeByDefault>false</activeByDefault>
                <property>
                  <name>!tests.excluded</name>
                </property>
            </activation>
            <modules>
                <module>tests</module>
            </modules>
        </profile>
        <profile> <!-- examples module will be automatically included unless examples.excluded env variable is set -->
            <id>examplesIncluded</id>
            <activation>
                <activeByDefault>false</activeByDefault>
                <property>
                    <name>!examples.excluded</name>
                </property>
            </activation>
            <modules>
                <module>examples</module>
            </modules>
        </profile>
        <profile> <!-- bundles module will be automatically included unless bundles.excluded env variable is set -->
            <id>bundlesIncluded</id>
            <activation>
                <activeByDefault>false</activeByDefault>
                <property>
                    <name>!bundles.excluded</name>
                </property>
            </activation>
            <modules>
                <module>bundles</module>
            </modules>
        </profile>
        <profile> <!-- test-framework module will be automatically included unless test-framework.excluded env variable is set -->
            <id>testFrameworkIncluded</id>
            <activation>
                <activeByDefault>false</activeByDefault>
                <property>
                    <name>!test-framework.excluded</name>
                </property>
            </activation>
            <modules>
                <module>test-framework</module>
            </modules>
        </profile>
        <profile>
            <id>pre-release</id>
            <modules>
                <module>docs</module>
            </modules>
            <activation>
                <activeByDefault>false</activeByDefault>
            </activation>
            <build>
                <plugins>
                    <plugin>
                        <groupId>org.apache.maven.plugins</groupId>
                        <artifactId>maven-javadoc-plugin</artifactId>
                    </plugin>
                    <plugin>
                        <groupId>org.apache.maven.plugins</groupId>
                        <artifactId>maven-deploy-plugin</artifactId>
                        <configuration>
                            <skip>true</skip>
                        </configuration>
                    </plugin>
                </plugins>
            </build>
        </profile>
        <profile>
            <id>xdk</id>
            <activation>
                <property>
                    <name>xdk</name>
                </property>
            </activation>
            <build>
                <plugins>
                    <plugin>
                        <!-- add xdk sax parser to the classpath and exclude xerces -->
                        <groupId>org.apache.maven.plugins</groupId>
                        <artifactId>maven-surefire-plugin</artifactId>
                        <inherited>true</inherited>
                        <configuration>
                            <additionalClasspathElements>
                                <additionalClasspathElement>${xdk.absolute.path}</additionalClasspathElement>
                            </additionalClasspathElements>
                            <classpathDependencyExcludes>
                                <classpathDependencyExcludes>xerces:xercesImpl</classpathDependencyExcludes>
                            </classpathDependencyExcludes>
                        </configuration>
                    </plugin>
                    <plugin>
                        <!-- ensure, that the path to the xdk sax parser has been set -->
                        <groupId>org.apache.maven.plugins</groupId>
                        <artifactId>maven-enforcer-plugin</artifactId>
                        <executions>
                            <execution>
                               <id>enforce-property</id>
                               <goals>
                                   <goal>enforce</goal>
                               </goals>
                                <configuration>
                                    <rules>
                                        <requireProperty>
                                            <property>xdk.absolute.path</property>
                                            <message>Property 'xdk.absolute.path' has to be specified.</message>
                                            <regex>.*/xmlparserv2.jar$</regex>
                                            <regexMessage>
                                                Property 'xdk.absolute.path' has to point to the xdk parser jar (xmlparserv2.jar).
                                            </regexMessage>
                                        </requireProperty>
                                    </rules>
                                    <fail>true</fail>
                                </configuration>
                            </execution>
                        </executions>
                    </plugin>
                </plugins>
            </build>
        </profile>
        <profile>
            <id>moxy</id>
            <activation>
                <property>
                    <name>moxy</name>
                </property>
            </activation>
            <dependencies>
                <dependency>
                    <groupId>org.eclipse.persistence</groupId>
                    <artifactId>org.eclipse.persistence.moxy</artifactId>
                    <version>${moxy.version}</version>
                </dependency>
            </dependencies>
            <repositories>
                <repository>
                    <id>eclipselink.repository</id>
                    <name>Eclipse Maven Repository</name>
                    <url>https://www.eclipse.org/downloads/download.php?r=1&amp;nf=1&amp;file=/rt/eclipselink/maven.repo</url>
                    <layout>default</layout>
                </repository>
            </repositories>
        </profile>
        <profile>
            <id>securityOff</id>
            <properties>
                <surefire.security.argline />
            </properties>
        </profile>
        <profile>
            <id>project-info</id>
            <activation>
                <activeByDefault>false</activeByDefault>
            </activation>
            <reporting>
                <plugins>
                    <plugin>
                        <groupId>org.apache.maven.plugins</groupId>
                        <artifactId>maven-project-info-reports-plugin</artifactId>
                        <version>3.1.1</version>
                        <reportSets>
                            <reportSet>
                                <reports>
                                    <report>dependencies</report>
                                    <report>index</report>
                                </reports>
                            </reportSet>
                        </reportSets>
                    </plugin>
                </plugins>
            </reporting>
            <!-- placeholder required for site:stage -->
            <distributionManagement>
                <site>
                    <id>localhost</id>
                    <url>http://localhost</url>
                </site>
            </distributionManagement>
        </profile>
        <profile>
            <id>jdk1.7+</id>
            <activation>
                <jdk>[1.7,)</jdk>
            </activation>
            <build>
                <plugins>
                    <plugin>
                        <groupId>org.apache.maven.plugins</groupId>
                        <artifactId>maven-checkstyle-plugin</artifactId>
                        <executions>
                            <execution>
                                <id>verify</id>
                                <phase>validate</phase>
                                <goals>
                                    <!-- Fail the build if checkstyle rules for contributions are not met. -->
                                    <goal>check</goal>
                                </goals>
                                <configuration>
                                    <configLocation>etc/config/checkstyle-verify.xml</configLocation>
                                    <consoleOutput>true</consoleOutput>
                                    <failOnViolation>true</failOnViolation>
                                    <includeTestSourceDirectory>true</includeTestSourceDirectory>
                                    <excludes>**/module-info.java</excludes>
                                </configuration>
                            </execution>
                        </executions>
                    </plugin>
                </plugins>
            </build>
        </profile>
        <profile>
            <id>sonar</id>
            <properties>
                <!-- Sonar/Reporting settings (heavily inspired at http://www.aheritier.net/maven-failsafe-sonar-and-jacoco-are-in-a-boat/ -->

                <!-- Tells Sonar to use jacoco for coverage results -->
                <sonar.java.coveragePlugin>jacoco</sonar.java.coveragePlugin>

                <!-- Don't let Sonar execute tests. We will ask it to Maven -->
                <sonar.dynamicAnalysis>reuseReports</sonar.dynamicAnalysis>
                <!-- The system property jacoco.outputDir is based on. This won't work for 'sonar:sonar' (see http://jira.codehaus.org/browse/SONAR-3427), as such a property 'jacoco.outputDir' has to be explicitly specified from a command line -->
                <jacoco.outputDir>${session.executionRootDirectory}/target</jacoco.outputDir>
                <!-- Tells Sonar where the Jacoco coverage result file is located for Unit Tests -->
                <sonar.jacoco.reportPath>${jacoco.outputDir}/jacoco.exec</sonar.jacoco.reportPath>
                <!-- Tells Sonar where the Jacoco coverage result file is located for Integration Tests -->
                <sonar.jacoco.itReportPath>${jacoco.outputDir}/jacoco-it.exec</sonar.jacoco.itReportPath>

                <!-- Force JaCoCo to show 0% coverage if the report is missing -->
                <sonar.jacoco.reportMissing.force.zero>true</sonar.jacoco.reportMissing.force.zero>

                <!-- jacoco.agent.*.arg properties are dynamically generated by jacoco:prepare-agent (see bellow) -->
                <surefire.coverage.argline>${jacoco.agent.ut.arg}</surefire.coverage.argline>
                <failsafe.coverage.argline>${jacoco.agent.it.arg}</failsafe.coverage.argline>

                <!-- Maven versions -->
                <jacoco.version>0.7.4.201502262128</jacoco.version>
                <sonar-jacoco-listeners.version>3.2</sonar-jacoco-listeners.version>
                <sonar.version>2.6</sonar.version>
            </properties>
            <dependencies>
                <dependency>
                    <groupId>org.codehaus.sonar-plugins.java</groupId>
                    <artifactId>sonar-jacoco-listeners</artifactId>
                    <version>${sonar-jacoco-listeners.version}</version>
                    <scope>test</scope>
                </dependency>
            </dependencies>
            <build>
                <plugins>
                    <plugin>
                        <groupId>org.jacoco</groupId>
                        <artifactId>jacoco-maven-plugin</artifactId>
                        <version>${jacoco.version}</version>
                        <executions>
                            <!-- Prepares a variable, jacoco.agent.ut.arg, that contains the info to be passed to the JVM hosting the code being tested. -->
                            <execution>
                                <id>prepare-ut-agent</id>
                                <phase>process-test-classes</phase>
                                <goals>
                                    <goal>prepare-agent</goal>
                                </goals>
                                <configuration>
                                    <destFile>${sonar.jacoco.reportPath}</destFile>
                                    <propertyName>jacoco.agent.ut.arg</propertyName>
                                    <append>true</append>
                                </configuration>
                            </execution>
                            <!-- Prepares a variable, jacoco.agent.it.arg, that contains the info to be passed to the JVM hosting the code being tested. -->
                            <execution>
                                <id>prepare-it-agent</id>
                                <phase>pre-integration-test</phase>
                                <goals>
                                    <goal>prepare-agent</goal>
                                </goals>
                                <configuration>
                                    <destFile>${sonar.jacoco.itReportPath}</destFile>
                                    <propertyName>jacoco.agent.it.arg</propertyName>
                                    <append>true</append>
                                </configuration>
                            </execution>

                            <!-- Generate reports which may not be complete as the execution won't consider tests of projects that weren't executed during the build yet --><!-- The good thing is that with every module built, we're ensured that integrity of both jacoco .exec files was preserved -->
                            <execution>
                                <id>jacoco-report-unit-tests</id>
                                <phase>test</phase>
                                <goals>
                                    <goal>report</goal>
                                </goals>
                                <configuration>
                                    <!-- Sets the path to the file which contains the execution data. -->
                                    <dataFile>${sonar.jacoco.reportPath}</dataFile>
                                    <!-- Sets the output directory for the code coverage report. -->
                                    <outputDirectory>${project.build.directory}/jacoco</outputDirectory>
                                </configuration>
                            </execution>
                            <execution>
                                <id>jacoco-report-integration-tests</id>
                                <phase>post-integration-test</phase>
                                <goals>
                                    <goal>report-integration</goal>
                                </goals>
                                <configuration>
                                    <!-- Sets the path to the file which contains the execution data. -->
                                    <dataFile>${sonar.jacoco.itReportPath}</dataFile>
                                    <!-- Sets the output directory for the code coverage report. -->
                                    <outputDirectory>${project.build.directory}/jacoco-it</outputDirectory>
                                </configuration>
                            </execution>
                        </executions>
                    </plugin>
                </plugins>
                <pluginManagement>
                    <plugins>
                        <plugin>
                            <groupId>org.codehaus.mojo</groupId>
                            <artifactId>sonar-maven-plugin</artifactId>
                            <version>${sonar.version}</version>
                        </plugin>
                        <plugin>
                            <groupId>org.apache.maven.plugins</groupId>
                            <artifactId>maven-surefire-plugin</artifactId>
                            <configuration>
                                <!-- If possible (in some modules, this has to be disabled due to https://jira.sonarsource.com/browse/SONARJAVA-728), enable coverage details per JUnit test -->
                                <properties>
                                    <property>
                                        <name>listener</name>
                                        <value>org.sonar.java.jacoco.JUnitListener</value>
                                    </property>
                                </properties>
                            </configuration>
                        </plugin>
                        <plugin>
                            <groupId>org.apache.maven.plugins</groupId>
                            <artifactId>maven-failsafe-plugin</artifactId>
                            <configuration>
                                <!-- Enable coverage details per JUnit test -->
                                <properties>
                                    <property>
                                        <name>listener</name>
                                        <value>org.sonar.java.jacoco.JUnitListener</value>
                                    </property>
                                </properties>
                                <!-- Let's put failsafe reports with surefire to have access to tests failures/success reports in Sonar -->
                                <reportsDirectory>${project.build.directory}/surefire-reports</reportsDirectory>
                            </configuration>
                        </plugin>
                    </plugins>
                </pluginManagement>
            </build>
        </profile>
        <profile>
            <!--
            Profile is aimed to run the build on travis
            due to travis limitations for output (max 4MB) this profile is used along with grep which reduces
            the output.
            However some e2e tests produce output which is not grepped (thus is not visible) and run longer than
            10 minutes which results in the whole build is being murdered by Travis because of death suspection

            the whole build is run as clean install but excludes several e2e tests because of the not grepped output
            -->
            <id>travis_e2e_skip</id>
            <properties>
                <skip.e2e>true</skip.e2e>
            </properties>
        </profile>
        <profile>
            <!--
             Profile is aimed to run the build on travis
            due to travis limitations for output (max 4MB) this profile is used to run e2e tests only.

            the only thing which is happen using profile is run of e2e tests (with additional build)
            everything is already build using travis_e2e_skip profile

            the whole build is run as test -Ptravis_e2e
            -->
            <id>travis_e2e</id>
            <properties>
                <skip.e2e>false</skip.e2e>
                <skip.tests>true</skip.tests>
            </properties>
        </profile>
        <profile>
                <!-- Use -Peclipse_repo to use SNAPSHOTs stored in Eclipse's Nexus instance ("Nightly Builds") -->
                <id>eclipse_repo</id>
            <repositories>
                    <repository>
                        <snapshots>
                            <enabled>true</enabled>
                        </snapshots>
                        <id>repo.jaxrs-api.eclipse.org</id>
                        <name>JAX-RS API Repository - Snapshots</name>
                        <url>https://repo.eclipse.org/content/repositories/jax-rs-api-snapshots</url>
                    </repository>
                </repositories>
        </profile>
    </profiles>

    <reporting>
        <excludeDefaults>true</excludeDefaults>
        <plugins>
            <plugin>
                <groupId>org.codehaus.mojo</groupId>
                <artifactId>findbugs-maven-plugin</artifactId>
                <version>${findbugs.version}</version>
                <reportSets>
                    <reportSet>
                        <configuration>
                            <skip>${findbugs.skip}</skip>
                            <threshold>${findbugs.threshold}</threshold>
                            <excludeFilterFile>${findbugs.exclude}</excludeFilterFile>
                            <findbugsXmlWithMessages>true</findbugsXmlWithMessages>
                            <!-- findbugs detector configuration -->
                            <jvmArgs>-Dfindbugs.glassfish.logging.validLoggerPrefixes=${findbugs.glassfish.logging.validLoggerPrefixes}</jvmArgs>
                            <plugins>
                                <plugin>
                                    <groupId>org.glassfish.findbugs</groupId>
                                    <artifactId>findbugs-logging-detectors</artifactId>
                                    <version>${findbugs.glassfish.version}</version>
                                </plugin>
                            </plugins>
                        </configuration>
                        <reports>
                            <report>findbugs</report>
                        </reports>
                    </reportSet>
                </reportSets>
            </plugin>
            <plugin>
                <groupId>org.apache.maven.plugins</groupId>
                <artifactId>maven-javadoc-plugin</artifactId>
                <version>3.2.0</version>
                <!-- Run this plugin report sets only in the main Jersey pom -->
                <inherited>false</inherited>
                <configuration>
                    <doctitle>Jersey ${jersey.version} API Documentation</doctitle>
                    <windowtitle>Jersey ${jersey.version} API</windowtitle>
                    <bottom>
                        <![CDATA[Copyright &#169; 2007-2021,
                            <a href="http://www.oracle.com">Oracle</a>
                            and/or its affiliates.
                            All Rights Reserved. Use is subject to license terms.]]>
                    </bottom>
                    <excludePackageNames>
                        com.sun.ws.rs.ext:*.examples.*:*.internal.*:*.tests.*
                    </excludePackageNames>
                    <links>
                        <link>https://jax-rs.github.io/apidocs/2.1</link>
                        <link>https://javaee.github.io/hk2/apidocs/</link>
                    </links>
                    <doclint>none</doclint>
                    <sourceFileExcludes>
                        <fileExclude>module-info.java</fileExclude>
                    </sourceFileExcludes>
                </configuration>
                <reportSets>
                    <reportSet>
                        <reports>
                            <report>aggregate</report>
                        </reports>
                    </reportSet>
                </reportSets>
            </plugin>

            <!--plugin>
                <groupId>org.apache.maven.plugins</groupId>
                <artifactId>maven-surefire-report-plugin</artifactId>
                <version>2.12</version>
            </plugin-->
            <!--plugin>
                <groupId>org.codehaus.mojo</groupId>
                <artifactId>cobertura-maven-plugin</artifactId>
                <version>2.4</version>
                <configuration>
                    <formats>
                        <format>xml</format>
                        <format>html</format>
                    </formats>
                </configuration>
            </plugin-->

            <plugin>
                <groupId>org.apache.maven.plugins</groupId>
                <artifactId>maven-jxr-plugin</artifactId>
                <version>2.3</version>
                <reportSets>
                    <reportSet>
                        <reports>
                            <report>jxr</report>
                        </reports>
                    </reportSet>
                    <reportSet>
                        <!-- Run this report set only in the main Jersey pom -->
                        <inherited>false</inherited>
                        <reports>
                            <report>aggregate</report>
                        </reports>
                    </reportSet>
                </reportSets>
            </plugin>
            <plugin>
                <groupId>org.apache.maven.plugins</groupId>
                <artifactId>maven-checkstyle-plugin</artifactId>
                <version>${checkstyle.mvn.plugin.version}</version>
                <configuration>
                    <configLocation>etc/config/checkstyle.xml</configLocation>
                    <suppressionsLocation>etc/config/checkstyle-suppressions.xml</suppressionsLocation>
                </configuration>
                <reportSets>
                    <reportSet>
                        <reports>
                            <report>checkstyle</report>
                        </reports>
                    </reportSet>
                </reportSets>
            </plugin>
        </plugins>
    </reporting>

    <modules>
        <module>archetypes</module>
        <module>bom</module>
        <module>connectors</module>
        <module>containers</module>

        <module>core-common</module>
        <module>core-server</module>
        <module>core-client</module>

        <module>ext</module>
        <module>incubator</module>
        <module>inject</module>
        <module>media</module>
        <module>security</module>
    </modules>

    <dependencyManagement>
        <dependencies>
            <dependency>
                <groupId>jakarta.ws.rs</groupId>
                <artifactId>jakarta.ws.rs-api</artifactId>
                <version>${jaxrs.api.impl.version}</version>
            </dependency>
            <dependency>
                <groupId>jakarta.annotation</groupId>
                <artifactId>jakarta.annotation-api</artifactId>
                <version>${jakarta.annotation.version}</version>
            </dependency>

            <dependency>
                <groupId>jakarta.enterprise</groupId>
                <artifactId>jakarta.enterprise.cdi-api</artifactId>
                <version>${cdi.api.version}</version>
            </dependency>

            <dependency>
                <groupId>jakarta.enterprise</groupId>
                <artifactId>jakarta.enterprise.cdi-api</artifactId>
                <version>${cdi2.api.version}</version>
            </dependency>

            <dependency>
                <groupId>jakarta.transaction</groupId>
                <artifactId>jakarta.transaction-api</artifactId>
                <version>${jta.api.version}</version>
            </dependency>

            <dependency>
                <groupId>jakarta.activation</groupId>
                <artifactId>jakarta.activation-api</artifactId>
                <version>${jakarta.activation-api.version}</version>
            </dependency>

            <dependency>
                <groupId>com.sun.activation</groupId>
                <artifactId>jakarta.activation</artifactId>
                <version>${jakarta.activation.version}</version>
            </dependency>

            <dependency>
                <groupId>com.google.guava</groupId>
                <artifactId>guava</artifactId>
                <version>${guava.version}</version>
            </dependency>

            <dependency>
                <groupId>org.glassfish.hk2</groupId>
                <artifactId>hk2-locator</artifactId>
                <version>${hk2.version}</version>
            </dependency>
            <dependency>
                <groupId>org.glassfish.hk2</groupId>
                <artifactId>hk2-utils</artifactId>
                <version>${hk2.version}</version>
            </dependency>

            <dependency>
                <groupId>org.glassfish.hk2</groupId>
                <artifactId>hk2-api</artifactId>
                <version>${hk2.version}</version>
                <exclusions>
                    <exclusion>
                        <groupId>jakarta.inject</groupId>
                        <artifactId>jakarta.inject-api</artifactId>
                    </exclusion>
                </exclusions>
            </dependency>
            <dependency>
                <groupId>org.glassfish.hk2</groupId>
                <artifactId>osgi-resource-locator</artifactId>
                <version>1.0.3</version>
            </dependency>
            <dependency>
                <groupId>org.glassfish.main.hk2</groupId>
                <artifactId>hk2-config</artifactId>
                <version>${hk2.config.version}</version>
            </dependency>
            <dependency>
                <groupId>jakarta.inject</groupId>
                <artifactId>jakarta.inject-api</artifactId>
                <version>${jakarta.inject.version}</version>
            </dependency>
            <dependency>
                <groupId>org.glassfish.hk2.external</groupId>
                <artifactId>aopalliance-repackaged</artifactId>
                <version>${hk2.version}</version>
            </dependency>
            <dependency>
                <groupId>org.javassist</groupId>
                <artifactId>javassist</artifactId>
                <version>${javassist.version}</version>
            </dependency>

            <dependency>
                <groupId>org.glassfish.grizzly</groupId>
                <artifactId>grizzly-http-server</artifactId>
                <version>${grizzly2.version}</version>
            </dependency>
            <dependency>
                <groupId>org.glassfish.grizzly</groupId>
                <artifactId>grizzly-http-servlet</artifactId>
                <version>${grizzly2.version}</version>
            </dependency>
            <dependency>
                <groupId>org.glassfish.grizzly</groupId>
                <artifactId>grizzly-websockets</artifactId>
                <version>${grizzly2.version}</version>
            </dependency>
            <dependency>
                <groupId>org.glassfish.grizzly</groupId>
                <artifactId>connection-pool</artifactId>
                <version>${grizzly2.version}</version>
            </dependency>
            <dependency>
                <groupId>org.glassfish.grizzly</groupId>
                <artifactId>grizzly-http-client</artifactId>
                <version>${grizzly.client.version}</version>
            </dependency>

            <dependency>
                <groupId>io.netty</groupId>
                <artifactId>netty-all</artifactId>
                <version>${netty.version}</version>
            </dependency>

            <dependency>
                <groupId>org.apache.httpcomponents</groupId>
                <artifactId>httpclient</artifactId>
                <version>${httpclient.version}</version>
            </dependency>

            <dependency>
                <groupId>org.eclipse.jetty</groupId>
                <artifactId>jetty-util</artifactId>
                <version>${jetty.version}</version>
            </dependency>
            <dependency>
                <groupId>org.eclipse.jetty</groupId>
                <artifactId>jetty-client</artifactId>
                <version>${jetty.version}</version>
            </dependency>
            <dependency>
                <groupId>org.eclipse.jetty</groupId>
                <artifactId>jetty-server</artifactId>
                <version>${jetty.version}</version>
            </dependency>
            <dependency>
                <groupId>org.eclipse.jetty</groupId>
                <artifactId>jetty-webapp</artifactId>
                <version>${jetty.version}</version>
            </dependency>

            <dependency>
                <groupId>org.simpleframework</groupId>
                <artifactId>simple-http</artifactId>
                <version>${simple.version}</version>
             </dependency>

            <dependency>
                <groupId>org.simpleframework</groupId>
                <artifactId>simple-transport</artifactId>
                <version>${simple.version}</version>
            </dependency>

            <dependency>
                <groupId>org.simpleframework</groupId>
                <artifactId>simple-common</artifactId>
                <version>${simple.version}</version>
            </dependency>

            <dependency>
                <groupId>org.codehaus.jettison</groupId>
                <artifactId>jettison</artifactId>
                <version>${jettison.version}</version>
                <exclusions>
                    <exclusion>
                        <groupId>stax</groupId>
                        <artifactId>stax-api</artifactId>
                    </exclusion>
                </exclusions>
            </dependency>

            <dependency>
                <groupId>jakarta.xml.bind</groupId>
                <artifactId>jakarta.xml.bind-api</artifactId>
                <version>${jakarta.jaxb.api.version}</version>
            </dependency>

            <dependency>
                <groupId>com.sun.xml.bind</groupId>
                <artifactId>jaxb-impl</artifactId>
                <version>${jaxb.ri.version}</version>
            </dependency>
            <dependency>
                <groupId>com.sun.xml.bind</groupId>
                <artifactId>jaxb-osgi</artifactId>
                <version>${jaxb.ri.version}</version>
            </dependency>

            <dependency>
                <groupId>org.eclipse.persistence</groupId>
                <artifactId>org.eclipse.persistence.moxy</artifactId>
                <version>${moxy.version}</version>
            </dependency>

            <dependency>
                <groupId>jakarta.persistence</groupId>
                <artifactId>jakarta.persistence-api</artifactId>
                <version>${jakarta.persistence.version}</version>
                <scope>provided</scope>
            </dependency>

            <dependency>
                <groupId>jakarta.ejb</groupId>
                <artifactId>jakarta.ejb-api</artifactId>
                <version>${ejb.version}</version>
                <scope>provided</scope>
            </dependency>

            <dependency>
                <groupId>com.fasterxml.jackson.jaxrs</groupId>
                <artifactId>jackson-jaxrs-json-provider</artifactId>
                <version>${jackson.version}</version>
            </dependency>

            <dependency>
                <groupId>com.fasterxml.jackson.jaxrs</groupId>
                <artifactId>jackson-jaxrs-base</artifactId>
                <version>${jackson.version}</version>
            </dependency>

            <dependency>
                <groupId>com.fasterxml.jackson.core</groupId>
                <artifactId>jackson-core</artifactId>
                <version>${jackson.version}</version>
            </dependency>

            <dependency>
                <groupId>com.fasterxml.jackson.core</groupId>
                <artifactId>jackson-databind</artifactId>
                <version>${jackson.version}</version>
            </dependency>

            <dependency>
                <groupId>com.fasterxml.jackson.core</groupId>
                <artifactId>jackson-annotations</artifactId>
                <version>${jackson.version}</version>
            </dependency>

            <dependency>
                <groupId>com.fasterxml.jackson.module</groupId>
                <artifactId>jackson-module-jaxb-annotations</artifactId>
                <version>${jackson.version}</version>
            </dependency>

            <dependency>
                <groupId>xerces</groupId>
                <artifactId>xercesImpl</artifactId>
                <version>${xerces.version}</version>
            </dependency>

            <dependency>
                <groupId>org.osgi</groupId>
                <artifactId>org.osgi.core</artifactId>
                <version>${osgi.version}</version>
                <scope>provided</scope>
            </dependency>

            <dependency>
                <groupId>org.osgi</groupId>
                <artifactId>org.osgi.compendium</artifactId>
                <version>${osgi.compendium.version}</version>
                <scope>provided</scope>
            </dependency>

            <dependency>
                <groupId>org.osgi</groupId>
                <artifactId>org.osgi.service.cm</artifactId>
                <version>${osgi.service.cm.version}</version>
                <scope>provided</scope>
            </dependency>

            <dependency>
                <groupId>org.glassfish.main.ejb</groupId>
                <artifactId>ejb-container</artifactId>
                <version>${gf.impl.version}</version>
            </dependency>
            <dependency>
                <groupId>org.glassfish.main.common</groupId>
                <artifactId>container-common</artifactId>
                <version>${gf.impl.version}</version>
            </dependency>

            <!-- HV OSGi dependencies. -->
            <dependency>
                <groupId>org.jboss.logging</groupId>
                <artifactId>jboss-logging</artifactId>
                <version>${jboss.logging.version}</version>
            </dependency>
            <dependency>
                <groupId>com.fasterxml</groupId>
                <artifactId>classmate</artifactId>
                <version>${fasterxml.classmate.version}</version>
            </dependency>
            <dependency>
                <groupId>jakarta.el</groupId>
                <artifactId>jakarta.el-api</artifactId>
                <version>${jakarta.el.version}</version>
            </dependency>
            <dependency>
                <groupId>org.glassfish</groupId>
                <artifactId>jakarta.el</artifactId>
                <version>${jakarta.el.impl.version}</version>
            </dependency>

            <dependency>
                <groupId>jakarta.json</groupId>
                <artifactId>jakarta.json-api</artifactId>
                <version>${jsonp.ri.version}</version>
            </dependency>
            <dependency>
                <groupId>org.glassfish</groupId>
                <artifactId>jakarta.json</artifactId>
                <classifier>module</classifier>
                <version>${jsonp.ri.version}</version>
            </dependency>
            <dependency>
                <groupId>org.glassfish</groupId>
                <artifactId>jsonp-jaxrs</artifactId>
                <version>${jsonp.jaxrs.version}</version>
            </dependency>

            <dependency>
                <groupId>org.hibernate.validator</groupId>
                <artifactId>hibernate-validator</artifactId>
                <version>${validation.impl.version}</version>
            </dependency>

            <dependency>
                <groupId>org.hibernate.validator</groupId>
                <artifactId>hibernate-validator-cdi</artifactId>
                <version>${validation.impl.version}</version>
            </dependency>

            <dependency>
                <groupId>org.ops4j.pax.web</groupId>
                <artifactId>pax-web-jetty-bundle</artifactId>
                <version>${pax.web.version}</version>
            </dependency>
            <dependency>
                <groupId>org.ops4j.pax.web</groupId>
                <artifactId>pax-web-extender-war</artifactId>
                <version>${pax.web.version}</version>
            </dependency>
            <dependency>
                <groupId>org.openjdk.jmh</groupId>
                <artifactId>jmh-core</artifactId>
                <version>${jmh.version}</version>
            </dependency>
            <dependency>
                <groupId>org.openjdk.jmh</groupId>
                <artifactId>jmh-generator-annprocess</artifactId>
                <version>${jmh.version}</version>
            </dependency>
            <dependency>
                <groupId>com.esotericsoftware</groupId>
                <artifactId>kryo</artifactId>
                <version>${kryo.version}</version>
            </dependency>

            <dependency>
                <groupId>commons-logging</groupId>
                <artifactId>commons-logging</artifactId>
                <version>1.2</version>
            </dependency>

            <!-- Weld -->
            <dependency>
                <groupId>org.jboss.weld.se</groupId>
                <artifactId>weld-se-core</artifactId>
                <version>${weld.version}</version>
            </dependency>
            <dependency>
                <groupId>org.jboss.weld.servlet</groupId>
                <artifactId>weld-servlet</artifactId>
                <version>${weld.version}</version>
            </dependency>

            <dependency>
                <groupId>jakarta.validation</groupId>
                <artifactId>jakarta.validation-api</artifactId>
                <version>${jakarta.validation.api.version}</version>
            </dependency>

            <!-- Test scope -->

            <dependency>
                <groupId>org.ops4j.pax.exam</groupId>
                <artifactId>pax-exam</artifactId>
                <version>${pax.exam.version}</version>
                <scope>test</scope>
            </dependency>

            <dependency>
                <groupId>org.ops4j.pax.exam</groupId>
                <artifactId>pax-exam-junit4</artifactId>
                <version>${pax.exam.version}</version>
                <scope>test</scope>
            </dependency>

            <dependency>
                <groupId>org.ops4j.pax.exam</groupId>
                <artifactId>pax-exam-container-forked</artifactId>
                <version>${pax.exam.version}</version>
                <scope>test</scope>
            </dependency>

            <dependency>
                <groupId>org.ops4j.pax.exam</groupId>
                <artifactId>pax-exam-junit-extender-impl</artifactId>
                <version>1.2.4</version>
                <scope>test</scope>
            </dependency>

            <dependency>
                <groupId>org.ops4j.pax.exam</groupId>
                <artifactId>pax-exam-link-mvn</artifactId>
                <version>${pax.exam.version}</version>
                <scope>test</scope>
            </dependency>
            <dependency>
                <groupId>junit</groupId>
                <artifactId>junit</artifactId>
                <version>4.13.1</version>
                <scope>test</scope>
            </dependency>
            <dependency>
                <groupId>org.junit.jupiter</groupId>
                <artifactId>junit-jupiter-engine</artifactId>
                <version>${junit5.version}</version>
                <scope>test</scope>
            </dependency>
            <dependency>
                <groupId>org.testng</groupId>
                <artifactId>testng</artifactId>
                <version>6.9.6</version>
                <scope>test</scope>
            </dependency>

            <dependency>
                <groupId>org.hamcrest</groupId>
                <artifactId>hamcrest-library</artifactId>
                <version>${hamcrest.version}</version>
                <scope>test</scope>
            </dependency>
            <dependency>
                <groupId>org.jmockit</groupId>
                <artifactId>jmockit</artifactId>
                <version>${jmockit.version}</version>
                <scope>test</scope>
            </dependency>
            <dependency>
                <groupId>org.mockito</groupId>
                <artifactId>mockito-core</artifactId>
                <version>${mockito.version}</version>
                <scope>test</scope>
            </dependency>
            <dependency>
                <groupId>xmlunit</groupId>
                <artifactId>xmlunit</artifactId>
                <version>${xmlunit.version}</version>
                <scope>test</scope>
            </dependency>

            <dependency>
                <groupId>org.apache.felix</groupId>
                <artifactId>org.apache.felix.framework</artifactId>
                <version>7.0.0</version>
                <scope>test</scope>
            </dependency>

            <dependency>
                <groupId>org.apache.felix</groupId>
                <artifactId>org.apache.felix.eventadmin</artifactId>
                <version>1.5.0</version>
                <scope>test</scope>
            </dependency>

            <dependency>
                <groupId>org.apache.felix</groupId>
                <artifactId>org.apache.felix.framework.security</artifactId>
                <version>2.6.1</version>
                <scope>test</scope>
            </dependency>

            <dependency>
                <groupId>jakarta.json.bind</groupId>
                <artifactId>jakarta.json.bind-api</artifactId>
                <version>${jsonb.api.version}</version>
            </dependency>

            <dependency>
                <groupId>org.eclipse</groupId>
                <artifactId>yasson</artifactId>
                <version>${yasson.version}</version>
            </dependency>

            <dependency>
                <groupId>io.opentracing</groupId>
                <artifactId>opentracing-api</artifactId>
                <version>${opentracing.version}</version>
            </dependency>

            <dependency>
                <groupId>io.opentracing</groupId>
                <artifactId>opentracing-util</artifactId>
                <version>${opentracing.version}</version>
            </dependency>

        </dependencies>
    </dependencyManagement>

    <properties>
        <archetype.mvn.plugin.version>2.4</archetype.mvn.plugin.version>

        <findbugs.skip>false</findbugs.skip>
        <findbugs.threshold>Low</findbugs.threshold>
        <!-- the exclude file cannot be here directly, as FindBugs would interpret the path as relative to
        each module; the default exclude filter file is at etc/config/findbugs-exclude.xml -->
        <findbugs.exclude />
        <findbugs.glassfish.logging.validLoggerPrefixes>
            javax.enterprise
        </findbugs.glassfish.logging.validLoggerPrefixes>
        <java.version>1.8</java.version>
<!--        <jersey.repackaged.prefix>jersey.repackaged</jersey.repackaged.prefix>-->
<!--        <netbeans.hint.license>gf-cddl-gpl</netbeans.hint.license>-->
        <project.build.sourceEncoding>UTF-8</project.build.sourceEncoding>
        <project.reporting.outputEncoding>UTF-8</project.reporting.outputEncoding>
<!--        <release.tests.args>-Dmaven.test.skip=false</release.tests.args>-->
<!--        <release.preparationGoals>clean install</release.preparationGoals>-->
        <skip.tests>false</skip.tests>
        <xdk.absolute.path />
        <surefire.security.argline />
        <surefire.coverage.argline />
        <surefire.maxmem.argline>1024</surefire.maxmem.argline>
        <failsafe.coverage.argline />
        <server.coverage.argline>${failsafe.coverage.argline}</server.coverage.argline>


        <!-- Dependency versions -->
        <jersey.version>${project.version}</jersey.version>
        <!-- asm is now source integrated - keeping this property to see the version -->
        <!-- see core-server/src/main/java/jersey/repackaged/asm/.. -->
        <asm.version>9.1</asm.version>
        <bnd.plugin.version>2.3.6</bnd.plugin.version>

        <commons-lang3.version>3.3.2</commons-lang3.version>
        <microprofile.config.version>2.0</microprofile.config.version>
        <checkstyle.mvn.plugin.version>3.1.0</checkstyle.mvn.plugin.version>
        <checkstyle.version>8.28</checkstyle.version>
        <easymock.version>3.3</easymock.version>

        <fasterxml.classmate.version>1.3.3</fasterxml.classmate.version>
        <findbugs.glassfish.version>1.7</findbugs.glassfish.version>
        <findbugs.version>3.0.4</findbugs.version>
        <freemarker.version>2.3.27-incubating</freemarker.version>
        <gae.version>1.9.59</gae.version>
        <grizzly.client.version>1.16</grizzly.client.version>

        <guava.version>18.0</guava.version>
        <hamcrest.version>1.3</hamcrest.version>
        <helidon.version>1.0.3</helidon.version>
        <xmlunit.version>1.6</xmlunit.version>
        <hk2.osgi.version>org.glassfish.hk2.*;version="[2.5,4)"</hk2.osgi.version>
        <hk2.jvnet.osgi.version>org.jvnet.hk2.*;version="[2.5,4)"</hk2.jvnet.osgi.version>
        <hk2.config.version>6.0.0</hk2.config.version>
        <httpclient.version>4.5.13</httpclient.version>
        <jackson.version>2.12.2</jackson.version>
        <javassist.version>3.25.0-GA</javassist.version>
        <jboss.logging.version>3.3.0.Final</jboss.logging.version>
        <jersey1.version>1.19.3</jersey1.version>
        <jersey1.last.final.version>${jersey1.version}</jersey1.last.final.version>
        <jettison.version>1.3.7</jettison.version> <!-- TODO: 1.3.8 doesn't work; AbstractJsonTest complexBeanWithAttributes -->
        <jmh.version>1.10.2</jmh.version>
        <jmockit.version>1.44</jmockit.version>
        <junit5.version>5.6.0</junit5.version>
        <kryo.version>4.0.1</kryo.version>
        <mockito.version>3.9.0</mockito.version> <!-- CQ 17673 -->
        <mustache.version>0.8.17</mustache.version>
        <netty.version>4.1.43.Final</netty.version>
        <nexus-staging.mvn.plugin.version>1.6.7</nexus-staging.mvn.plugin.version>
        <opentracing.version>0.30.0</opentracing.version>
        <osgi.version>6.0.0</osgi.version>
        <osgi.framework.version>1.10.0</osgi.framework.version>
        <osgi.compendium.version>5.0.0</osgi.compendium.version>
        <osgi.service.cm.version>1.5.0</osgi.service.cm.version>
        <pax.exam.version>4.13.2</pax.exam.version>
        <pax.web.version>0.7.4</pax.web.version><!-- TODO: UPGRADE! -->
        <paxexam.mvn.plugin.version>1.2.4</paxexam.mvn.plugin.version>
        <rxjava.version>1.2.5</rxjava.version>
        <rxjava2.version>2.0.4</rxjava2.version>
        <servlet3.version>3.0.1</servlet3.version>
        <servlet4.version>4.0.3</servlet4.version>
        <simple.version>6.0.1</simple.version>
        <skip.e2e>false</skip.e2e>
        <slf4j.version>1.7.21</slf4j.version>
        <spring4.version>4.3.20.RELEASE</spring4.version>
        <spring5.version>5.1.5.RELEASE</spring5.version>
<<<<<<< HEAD
        <surefire.version>3.0.0-M3</surefire.version>

        <!-- Jakartified, eligible for CQ -->
        <weld.version>4.0.1.SP1</weld.version>
        <validation.impl.version>7.0.0.Final</validation.impl.version>
        <!-- END of Jakartified, eligible for CQ -->
        <xerces.version>2.11.0</xerces.version>

        <!-- do not need CQs (below this line till the end of version properties)-->
        <gf.impl.version>6.0.0</gf.impl.version>
        <!-- Jakartified -->
        <cdi.api.version>3.0.0</cdi.api.version>
        <ejb.version>4.0.0</ejb.version>
        <grizzly2.version>3.0.0</grizzly2.version>
        <hk2.version>3.0.1</hk2.version>
        <jsp.version>3.0.0</jsp.version>
        <jstl.version>2.0.0</jstl.version>
        <jta.api.version>2.0.0</jta.api.version>
        <servlet5.version>5.0.0</servlet5.version>
        <istack.commons.runtime.version>4.0.0</istack.commons.runtime.version>
        <jakarta.activation-api.version>2.0.0</jakarta.activation-api.version>
        <jakarta.activation.version>2.0.0</jakarta.activation.version>
        <jakarta.el.version>4.0.0</jakarta.el.version>
        <jakarta.el.impl.version>4.0.0</jakarta.el.impl.version>
        <jakarta.annotation.osgi.version>jakarta.annotation.*;version="[2.0,3)"</jakarta.annotation.osgi.version>
        <jakarta.annotation.version>2.0.0</jakarta.annotation.version>
        <jakarta.inject.version>2.0.0</jakarta.inject.version>
        <jakarta.interceptor.version>2.0.0</jakarta.interceptor.version>
        <jakarta.persistence.version>3.0.0</jakarta.persistence.version>
        <jakarta.validation.api.version>3.0.0</jakarta.validation.api.version>
        <jakarta.jaxb.api.version>3.0.0</jakarta.jaxb.api.version>
        <jaxb.ri.version>3.0.0</jaxb.ri.version>
        <jaxrs.api.spec.version>3.0</jaxrs.api.spec.version>
        <jaxrs.api.impl.version>3.0.0</jaxrs.api.impl.version>
        <jetty.version>11.0.0</jetty.version>
        <jetty.plugin.version>11.0.0</jetty.plugin.version>
        <jsonb.api.version>2.0.0</jsonb.api.version>
        <jsonp.ri.version>2.0.0</jsonp.ri.version>
        <jsonp.jaxrs.version>2.0.0</jsonp.jaxrs.version>
        <moxy.version>3.0.0</moxy.version>
        <yasson.version>2.0.1</yasson.version>
        <!-- END of Jakartified -->

        <javax.annotation.version>1.3.2</javax.annotation.version> <!--Deprecated, used only for @generated annotation in perf tests -->
=======
        <surefire.version>3.0.0-M5</surefire.version>
        <validation.impl.version>6.2.0.Final</validation.impl.version>
        <weld.version>2.2.14.Final</weld.version> <!-- 2.4.1 doesn't work - bv tests -->
        <weld3.version>3.1.7.SP1</weld3.version>
        <xerces.version>2.11.0</xerces.version>

        <!-- Graal VM       -->
        <graalvm.version>20.3.2</graalvm.version>

        <!-- do not need CQs -->
        <gf.impl.version>5.1.0</gf.impl.version>
        <istack.commons.runtime.version>3.0.8</istack.commons.runtime.version>
        <jakarta.activation.version>1.2.2</jakarta.activation.version>
        <javax.el.version>3.0.3</javax.el.version>
        <javax.el.impl.version>3.0.3</javax.el.impl.version>
        <javax.annotation.osgi.version>javax.annotation.*;version="[1.2,3)"</javax.annotation.osgi.version>
        <javax.annotation.version>1.3.5</javax.annotation.version>
        <javax.interceptor.version>1.2.5</javax.interceptor.version>
        <javax.persistence.version>2.2.3</javax.persistence.version>
        <javax.validation.api.version>2.0.2</javax.validation.api.version>
        <jaxb.api.version>2.3.3</jaxb.api.version>
        <jaxb.ri.version>2.3.3</jaxb.ri.version>
        <jaxrs.api.spec.version>2.1</jaxrs.api.spec.version>
        <jaxrs.api.impl.version>2.1.6</jaxrs.api.impl.version>
        <jetty.plugin.version>6.1.26</jetty.plugin.version>
        <jetty.version>9.4.42.v20210604</jetty.version>
        <jetty.servlet.api.25.version>6.1.14</jetty.servlet.api.25.version>
        <jsonb.api.version>1.0.2</jsonb.api.version>
        <jsonp.ri.version>1.1.6</jsonp.ri.version>
        <jsonp.jaxrs.version>1.1.6</jsonp.jaxrs.version>
>>>>>>> 21b7cc03
        <mimepull.version>1.9.13</mimepull.version>
    </properties>
</project><|MERGE_RESOLUTION|>--- conflicted
+++ resolved
@@ -2109,14 +2109,17 @@
         <slf4j.version>1.7.21</slf4j.version>
         <spring4.version>4.3.20.RELEASE</spring4.version>
         <spring5.version>5.1.5.RELEASE</spring5.version>
-<<<<<<< HEAD
         <surefire.version>3.0.0-M3</surefire.version>
 
         <!-- Jakartified, eligible for CQ -->
         <weld.version>4.0.1.SP1</weld.version>
+        <weld3.version>3.1.7.SP1</weld3.version>
         <validation.impl.version>7.0.0.Final</validation.impl.version>
         <!-- END of Jakartified, eligible for CQ -->
         <xerces.version>2.11.0</xerces.version>
+
+        <!-- Graal VM       -->
+        <graalvm.version>20.3.2</graalvm.version>
 
         <!-- do not need CQs (below this line till the end of version properties)-->
         <gf.impl.version>6.0.0</gf.impl.version>
@@ -2146,6 +2149,7 @@
         <jaxrs.api.impl.version>3.0.0</jaxrs.api.impl.version>
         <jetty.version>11.0.0</jetty.version>
         <jetty.plugin.version>11.0.0</jetty.plugin.version>
+        <jetty.servlet.api.25.version>6.1.14</jetty.servlet.api.25.version>
         <jsonb.api.version>2.0.0</jsonb.api.version>
         <jsonp.ri.version>2.0.0</jsonp.ri.version>
         <jsonp.jaxrs.version>2.0.0</jsonp.jaxrs.version>
@@ -2154,38 +2158,6 @@
         <!-- END of Jakartified -->
 
         <javax.annotation.version>1.3.2</javax.annotation.version> <!--Deprecated, used only for @generated annotation in perf tests -->
-=======
-        <surefire.version>3.0.0-M5</surefire.version>
-        <validation.impl.version>6.2.0.Final</validation.impl.version>
-        <weld.version>2.2.14.Final</weld.version> <!-- 2.4.1 doesn't work - bv tests -->
-        <weld3.version>3.1.7.SP1</weld3.version>
-        <xerces.version>2.11.0</xerces.version>
-
-        <!-- Graal VM       -->
-        <graalvm.version>20.3.2</graalvm.version>
-
-        <!-- do not need CQs -->
-        <gf.impl.version>5.1.0</gf.impl.version>
-        <istack.commons.runtime.version>3.0.8</istack.commons.runtime.version>
-        <jakarta.activation.version>1.2.2</jakarta.activation.version>
-        <javax.el.version>3.0.3</javax.el.version>
-        <javax.el.impl.version>3.0.3</javax.el.impl.version>
-        <javax.annotation.osgi.version>javax.annotation.*;version="[1.2,3)"</javax.annotation.osgi.version>
-        <javax.annotation.version>1.3.5</javax.annotation.version>
-        <javax.interceptor.version>1.2.5</javax.interceptor.version>
-        <javax.persistence.version>2.2.3</javax.persistence.version>
-        <javax.validation.api.version>2.0.2</javax.validation.api.version>
-        <jaxb.api.version>2.3.3</jaxb.api.version>
-        <jaxb.ri.version>2.3.3</jaxb.ri.version>
-        <jaxrs.api.spec.version>2.1</jaxrs.api.spec.version>
-        <jaxrs.api.impl.version>2.1.6</jaxrs.api.impl.version>
-        <jetty.plugin.version>6.1.26</jetty.plugin.version>
-        <jetty.version>9.4.42.v20210604</jetty.version>
-        <jetty.servlet.api.25.version>6.1.14</jetty.servlet.api.25.version>
-        <jsonb.api.version>1.0.2</jsonb.api.version>
-        <jsonp.ri.version>1.1.6</jsonp.ri.version>
-        <jsonp.jaxrs.version>1.1.6</jsonp.jaxrs.version>
->>>>>>> 21b7cc03
         <mimepull.version>1.9.13</mimepull.version>
     </properties>
 </project>