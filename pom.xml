<?xml version="1.0" encoding="UTF-8"?>
<!--

    Copyright (c) 2010, 2021 Oracle and/or its affiliates. All rights reserved.

    This program and the accompanying materials are made available under the
    terms of the Eclipse Public License v. 2.0, which is available at
    http://www.eclipse.org/legal/epl-2.0.

    This Source Code may also be made available under the following Secondary
    Licenses when the conditions for such availability set forth in the
    Eclipse Public License v. 2.0 are satisfied: GNU General Public License,
    version 2 with the GNU Classpath Exception, which is available at
    https://www.gnu.org/software/classpath/license.html.

    SPDX-License-Identifier: EPL-2.0 OR GPL-2.0 WITH Classpath-exception-2.0

-->

<project xmlns="http://maven.apache.org/POM/4.0.0" xmlns:xsi="http://www.w3.org/2001/XMLSchema-instance" xsi:schemaLocation="http://maven.apache.org/POM/4.0.0 http://maven.apache.org/maven-v4_0_0.xsd">
    <modelVersion>4.0.0</modelVersion>

    <parent>
        <groupId>org.eclipse.ee4j</groupId>
        <artifactId>project</artifactId>
        <version>1.0.6</version>
    </parent>

    <groupId>org.glassfish.jersey</groupId>
    <artifactId>project</artifactId>
    <packaging>pom</packaging>
    <version>3.1.0-SNAPSHOT</version>
    <name>jersey</name>
    <description>
        Eclipse Jersey is the open source (under dual EPL+GPL license) Jakarta RESTful WebServices 3.0
        production quality Reference Implementation for building RESTful Web Services.
    </description>

    <url>https://projects.eclipse.org/projects/ee4j.jersey</url>

    <!-- prerequisites -->

    <issueManagement>
        <system>JIRA</system>
        <url>https://github.com/eclipse-ee4j/jersey/issues</url>
    </issueManagement>

    <ciManagement>
        <system>Hudson</system>
        <url>http://hudson.glassfish.org/job/Jersey-trunk-multiplatform/</url>
    </ciManagement>

    <inceptionYear>2010</inceptionYear>

    <mailingLists>
        <mailingList>
            <name>Users List</name>
            <post>jersey-dev@eclipse.org</post>
        </mailingList>
    </mailingLists>

    <developers>
        <developer>
            <name>Roman Grigoriadi</name>
            <organization>Oracle Corporation</organization>
            <organizationUrl>http://www.oracle.com/</organizationUrl>
        </developer>
        <developer>
            <name>Lukas Jungmann</name>
            <organization>Oracle Corporation</organization>
            <organizationUrl>http://www.oracle.com/</organizationUrl>
        </developer>
        <developer>
            <name>Dmitry Kornilov</name>
            <organization>Oracle Corporation</organization>
            <organizationUrl>http://www.oracle.com/</organizationUrl>
        </developer>
        <developer>
            <name>Tomas Kraus</name>
            <organization>Oracle Corporation</organization>
            <organizationUrl>http://www.oracle.com/</organizationUrl>
        </developer>
        <developer>
            <name>Tomas Langer</name>
            <organization>Oracle Corporation</organization>
            <organizationUrl>http://www.oracle.com/</organizationUrl>
        </developer>
        <developer>
            <name>Maxim Nesen</name>
            <organization>Oracle Corporation</organization>
            <organizationUrl>http://www.oracle.com/</organizationUrl>
        </developer>
        <developer>
            <name>Santiago Pericas-Geertsen</name>
            <organization>Oracle Corporation</organization>
            <organizationUrl>http://www.oracle.com/</organizationUrl>
        </developer>
        <developer>
            <name>Jan Supol</name>
            <organization>Oracle Corporation</organization>
            <organizationUrl>http://www.oracle.com/</organizationUrl>
            <url>http://blog.supol.info</url>
        </developer>
    </developers>

    <contributors>
        <contributor>
            <name>Petr Bouda</name>
        </contributor>
        <contributor>
            <name>Pavel Bucek</name>
            <organization>Oracle Corporation</organization>
            <url>http://u-modreho-kralika.net/</url>
        </contributor>
        <contributor>
            <name>Michal Gajdos</name>
            <url>http://blog.dejavu.sk</url>
        </contributor>
        <contributor>
            <name>Petr Janouch</name>
        </contributor>
        <contributor>
            <name>Libor Kramolis</name>
        </contributor>
        <contributor>
            <name>Adam Lindenthal</name>
        </contributor>
        <contributor>
            <name>Jakub Podlesak</name>
            <organization>Oracle Corporation</organization>
            <organizationUrl>http://www.oracle.com/</organizationUrl>
        </contributor>
        <contributor>
            <name>Marek Potociar</name>
        </contributor>
        <contributor>
            <name>Stepan Vavra</name>
        </contributor>
    </contributors>

    <licenses>
        <license>
            <name>EPL 2.0</name>
            <url>http://www.eclipse.org/legal/epl-2.0</url>
            <distribution>repo</distribution>
            <comments>Except for 3rd content and examples.
                      See also https://github.com/eclipse-ee4j/jersey/blob/master/NOTICE.md</comments>
        </license>
        <license>
            <name>GPL2 w/ CPE</name>
            <url>https://www.gnu.org/software/classpath/license.html</url>
            <distribution>repo</distribution>
            <comments>Except for 3rd content and examples.
                      See also https://github.com/eclipse-ee4j/jersey/blob/master/NOTICE.md</comments>
        </license>
        <license>
            <name>EDL 1.0</name>
            <url>http://www.eclipse.org/org/documents/edl-v10.php</url>
            <distribution>repo</distribution>
            <comments>The examples except bookstore-webapp example</comments>
        </license>
        <license>
            <name>BSD 2-Clause</name>
            <url>https://opensource.org/licenses/BSD-2-Clause</url>
            <distribution>repo</distribution>
            <comments>The bookstore-webapp example</comments>
        </license>
        <license>
            <name>Apache License, 2.0</name>
            <url>http://www.apache.org/licenses/LICENSE-2.0.html</url>
            <distribution>repo</distribution>
            <comments>Google Guava @ org.glassfish.jersey.internal.guava,
                      Dropwizard Monitoring inspired classes @ org.glassfish.jersey.server.internal.monitoring.core,
                      Hibernate Validation classes @ org.glassfish.jersey.server.validation.internal.hibernate, and
                      Jackson JAX-RS Providers @ org.glassfish.jersey.jackson.internal.jackson.jaxrs</comments>
        </license>
        <license>
            <name>Public Domain</name>
            <url>https://creativecommons.org/publicdomain/zero/1.0/</url>
            <distribution>repo</distribution>
            <comments>JSR-166 Extension to JEP 266 @ org.glassfish.jersey.internal.jsr166</comments>
        </license>
        <license>
            <name>Modified BSD</name>
            <url>http://asm.objectweb.org/license.html</url>
            <distribution>repo</distribution>
            <comments>ASM @ jersey.repackaged.org.objectweb.asm</comments>
        </license>
        <license>
            <name>jQuery license</name>
            <url>jquery.org/license</url>
            <distribution>repo</distribution>
            <comments>jQuery v1.12.4</comments>
        </license>
        <license>
            <name>MIT license</name>
            <url>http://www.opensource.org/licenses/mit-license.php</url>
            <distribution>repo</distribution>
            <comments>AngularJS, Bootstrap v3.3.7,
                      jQuery Barcode plugin 0.3, KineticJS v4.7.1</comments>
        </license>
        <license>
            <name>W3C license</name>
            <url>https://www.w3.org/Consortium/Legal/copyright-documents-19990405</url>
            <distribution>repo</distribution>
            <comments>Content of core-server/etc</comments>
        </license>
    </licenses>

    <scm>    
        <connection>scm:git:git@github.com:jersey/jersey.git</connection>
        <developerConnection>scm:git:git@github.com:eclipse-ee4j/jersey.git</developerConnection>
        <url>https://github.com/eclipse-ee4j/jersey</url>
        <tag>HEAD</tag>
    </scm>

    <organization>
        <name>Eclipse Foundation</name>
        <url>https://www.eclipse.org/org/foundation/</url>
    </organization>

    <build>
        <pluginManagement>
            <plugins>
                <plugin>
                    <groupId>org.glassfish.jersey.tools.plugins</groupId>
                    <artifactId>jersey-doc-modulelist-maven-plugin</artifactId>
                    <version>1.0.1</version>
                </plugin>
                <plugin>
                    <groupId>org.apache.maven.plugins</groupId>
                    <artifactId>maven-enforcer-plugin</artifactId>
                    <version>3.0.0-M2</version>
                    <executions>
                        <execution>
                            <id>enforce-versions</id>
                            <goals>
                                <goal>enforce</goal>
                            </goals>
                            <configuration>
                                <rules>
                                    <requireJavaVersion>
                                        <version>${java.version}</version>
                                    </requireJavaVersion>
                                </rules>
                            </configuration>
                        </execution>
                    </executions>
                </plugin>
                <plugin>
                    <groupId>org.codehaus.mojo</groupId>
                    <artifactId>build-helper-maven-plugin</artifactId>
                    <version>3.0.0</version>
                    <executions>
                        <execution>
                            <phase>generate-sources</phase>
                            <goals>
                                <goal>add-source</goal>
                            </goals>
                            <configuration>
                                <sources>
                                    <source>${project.build.directory}/generated-sources/rsrc-gen</source>
                                </sources>
                            </configuration>
                        </execution>
                        <execution>
                            <phase>initialize</phase>
                            <id>parse-version</id>
                            <goals>
                                <goal>parse-version</goal>
                            </goals>
                        </execution>
                    </executions>
                </plugin>
                <plugin>
                    <groupId>com.sun.istack</groupId>
                    <artifactId>istack-commons-maven-plugin</artifactId>
                    <version>3.0.8</version>
                    <executions>
                        <execution>
                            <phase>generate-sources</phase>
                            <goals>
                                <goal>rs-gen</goal>
                            </goals>
                            <configuration>
                                <resources>
                                    <directory>${basedir}/src/main/resources</directory>
                                    <includes>
                                        <include>**/localization.properties</include>
                                    </includes>
                                </resources>
                                <destDir>${project.build.directory}/generated-sources/rsrc-gen</destDir>
                                <localizationUtilitiesPkgName>org.glassfish.jersey.internal.l10n</localizationUtilitiesPkgName>
                            </configuration>
                        </execution>
                    </executions>
                </plugin>
                <plugin>
                    <groupId>org.apache.maven.plugins</groupId>
                    <artifactId>maven-clean-plugin</artifactId>
                    <version>2.5</version>
                </plugin>
                <plugin>
                    <groupId>org.apache.maven.plugins</groupId>
                    <artifactId>maven-compiler-plugin</artifactId>
                    <version>3.8.0</version>
                    <inherited>true</inherited>
                    <configuration>
                        <source>${java.version}</source>
                        <target>${java.version}</target>
                        <compilerArguments>
                            <!--<Werror />-->
                            <!-- TODO work towards eliminating all warnings in order to be able to enable the -Xlint option -->
                            <!--Xlint/-->
                        </compilerArguments>
                        <showWarnings>false</showWarnings>
                        <fork>false</fork>
                        <excludes>
                            <exclude>module-info.java</exclude>
                        </excludes>
                    </configuration>
                </plugin>
                <plugin>
                    <groupId>org.apache.maven.plugins</groupId>
                    <artifactId>maven-jar-plugin</artifactId>
                    <version>2.4</version>
                </plugin>
                <plugin>
                    <groupId>org.apache.maven.plugins</groupId>
                    <artifactId>maven-install-plugin</artifactId>
                    <version>2.5.2</version>
                </plugin>
                <plugin>
                    <groupId>org.apache.maven.plugins</groupId>
                    <artifactId>maven-resources-plugin</artifactId>
                    <version>2.6</version>
                    <extensions>true</extensions>
                    <!-- Add legal information, NOTICE.md and LINCENSE.md to jars -->
                    <executions>
                        <execution>
                            <!-- copy the files to classes folder for maven-jar/war-plugin to grab it -->
                            <id>copy-legaldocs</id>
                            <goals>
                                <goal>copy-resources</goal>
                            </goals>
                            <phase>process-sources</phase>
                            <configuration>
                                <outputDirectory>${project.build.outputDirectory}</outputDirectory>
                                <resources>
                                    <resource>
                                        <directory>${legal.source.folder}</directory>
                                        <targetPath>META-INF/</targetPath>
                                        <includes>
                                            <include>NOTICE.md</include>
                                            <include>LICENSE.md</include>
                                        </includes>
                                    </resource>
                                </resources>
                            </configuration>
                        </execution>
                        <execution>
                            <!-- copy the files to source folder for maven-source-plugin to grab it -->
                            <id>copy-legaldocs-to-sources</id>
                            <goals>
                                <goal>copy-resources</goal>
                            </goals>
                            <phase>process-sources</phase>
                            <configuration>
                                <outputDirectory>${project.build.directory}/generated-sources/rsrc-gen</outputDirectory>
                                <resources>
                                    <resource>
                                        <directory>${legal.source.folder}</directory>
                                        <targetPath>META-INF/</targetPath>
                                        <includes>
                                            <include>NOTICE.md</include>
                                            <include>LICENSE.md</include>
                                        </includes>
                                    </resource>
                                </resources>
                            </configuration>
                        </execution>
                        <execution>
                            <!-- copy the files to legal folder for felix plugin to grab it -->
                            <id>copy-legaldocs-to-osgi-bundles</id>
                            <goals>
                                <goal>copy-resources</goal>
                            </goals>
                            <phase>process-sources</phase>
                            <configuration>
                                <outputDirectory>${project.build.directory}/legal</outputDirectory>
                                <resources>
                                    <resource>
                                        <directory>${legal.source.folder}</directory>
                                        <targetPath>META-INF/</targetPath>
                                        <includes>
                                            <include>NOTICE.md</include>
                                            <include>LICENSE.md</include>
                                        </includes>
                                    </resource>
                                </resources>
                            </configuration>
                        </execution>
                    </executions>
                </plugin>
                <plugin>
                    <groupId>org.apache.maven.plugins</groupId>
                    <artifactId>maven-surefire-plugin</artifactId>
                    <version>${surefire.version}</version>
                    <configuration>
                        <!-- for convenience reasons, 'argLine' should not be overridden in child poms. if needed, a property should be declared and used here -->
                        <argLine>
                            -Xmx${surefire.maxmem.argline}m -Dfile.encoding=UTF8 ${surefire.security.argline} ${surefire.coverage.argline}
                        </argLine>
                        <skipTests>${skip.tests}</skipTests>
                    </configuration>
                    <dependencies>
                        <dependency>
                            <groupId>org.apache.maven.surefire</groupId>
                            <artifactId>surefire-logger-api</artifactId>
                            <version>3.0.0-M3</version>
                            <!-- to get around bug https://github.com/junit-team/junit5/issues/1367 -->
                            <optional>true</optional>
                        </dependency>
                        <dependency>
                            <groupId>org.apache.maven.surefire</groupId>
                            <artifactId>surefire-api</artifactId>
                            <version>3.0.0-M3</version>
                            <optional>true</optional>
                        </dependency>
                    </dependencies>
                </plugin>
                <plugin>
                    <groupId>org.apache.maven.plugins</groupId>
                    <artifactId>maven-assembly-plugin</artifactId>
                    <version>2.4</version>
                    <configuration>
                        <tarLongFileMode>gnu</tarLongFileMode>
                    </configuration>
                </plugin>
                <plugin>
                    <groupId>org.apache.maven.plugins</groupId>
                    <artifactId>maven-dependency-plugin</artifactId>
                    <version>2.8</version>
                </plugin>
                <plugin>
                    <groupId>org.apache.maven.plugins</groupId>
                    <artifactId>maven-javadoc-plugin</artifactId>
                    <version>2.10.4</version>
                    <configuration>
                        <doctitle>Jersey ${jersey.version} API Documentation</doctitle>
                        <windowtitle>Jersey ${jersey.version} API</windowtitle>
                        <bottom>
                            <![CDATA[Copyright &#169; 2007-2021,
                                <a href="http://www.oracle.com">Oracle</a>
                                and/or its affiliates.
                                All Rights Reserved. Use is subject to license terms.]]>
                        </bottom>
                        <links>
<<<<<<< HEAD
                            <link>https://jax-rs.github.io/apidocs/2.1/</link>
                            <link>http://hk2.java.net/nonav/hk2-api/apidocs</link>
=======
                            <link>https://eclipse-ee4j.github.io/jaxrs-api/apidocs/2.1.6/</link>
                            <link>https://javaee.github.io/hk2/apidocs/</link>
>>>>>>> bcfba2be
                        </links>
                        <excludePackageNames>
                            *.internal.*:*.tests.*
                        </excludePackageNames>
                        <sourceFileExcludes>
                            <exclude>bundles/**</exclude>
                            <fileExclude>module-info.java</fileExclude>
                        </sourceFileExcludes>
                        <verbose>true</verbose>
                        <additionalparam>-Xdoclint:none</additionalparam>
                        <maxmemory>256m</maxmemory>
                    </configuration>
                    <executions>
                        <execution>
                            <id>attach-javadocs</id>
                            <phase>package</phase>
                            <goals>
                                <goal>jar</goal>
                            </goals>
                        </execution>
                    </executions>
                </plugin>
                <plugin>
                    <groupId>org.apache.maven.plugins</groupId>
                    <artifactId>maven-source-plugin</artifactId>
                    <version>3.0.1</version>
                    <executions>
                        <execution>
                            <id>attach-sources</id>
                            <phase>package</phase>
                            <goals>
                                <goal>jar-no-fork</goal>
                            </goals>
                        </execution>
                    </executions>
                </plugin>
                <plugin>
                    <groupId>org.apache.maven.plugins</groupId>
                    <artifactId>maven-deploy-plugin</artifactId>
                    <version>2.8.1</version>
                    <configuration>
                        <retryFailedDeploymentCount>10</retryFailedDeploymentCount>
                    </configuration>
                </plugin>
                <plugin>
                    <groupId>org.ops4j.pax.exam</groupId>
                    <artifactId>maven-paxexam-plugin</artifactId>
                    <version>${paxexam.mvn.plugin.version}</version>
                    <executions>
                        <execution>
                            <id>generate-config</id>
                            <goals>
                                <goal>generate-depends-file</goal>
                            </goals>
                        </execution>
                    </executions>
                    <configuration>
                        <options>
                            <platform>felix</platform>
                        </options>
                    </configuration>
                </plugin>
                <plugin>
                    <groupId>org.apache.maven.plugins</groupId>
                    <artifactId>maven-site-plugin</artifactId>
                    <version>3.7.1</version>
                </plugin>
                <plugin>
                    <groupId>org.codehaus.mojo</groupId>
                    <artifactId>exec-maven-plugin</artifactId>
                    <version>1.2.1</version>
                    <executions>
                        <execution>
                            <goals>
                                <goal>java</goal>
                            </goals>
                        </execution>
                    </executions>
                </plugin>
                <plugin>
                    <groupId>org.apache.maven.plugins</groupId>
                    <artifactId>maven-jxr-plugin</artifactId>
                    <version>2.3</version>
                    <executions>
                        <execution>
                            <goals>
                                <goal>jxr</goal>
                            </goals>
                            <phase>validate</phase>
                        </execution>
                    </executions>
                </plugin>
                <plugin>
                    <groupId>org.apache.maven.plugins</groupId>
                    <artifactId>maven-checkstyle-plugin</artifactId>
                    <version>${checkstyle.mvn.plugin.version}</version>
                    <configuration>
                        <configLocation>etc/config/checkstyle.xml</configLocation>
                        <suppressionsLocation>etc/config/checkstyle-suppressions.xml</suppressionsLocation>
                        <outputFile>${project.build.directory}/checkstyle/checkstyle-result.xml</outputFile>
                    </configuration>
                    <dependencies>
                        <dependency>
                            <groupId>com.puppycrawl.tools</groupId>
                            <artifactId>checkstyle</artifactId>
                            <version>${checkstyle.version}</version>
                            <exclusions>
                                <!-- MCHECKSTYLE-156 -->
                                <exclusion>
                                    <groupId>com.sun</groupId>
                                    <artifactId>tools</artifactId>
                                </exclusion>
                            </exclusions>
                        </dependency>
                    </dependencies>
                </plugin>
                <plugin>
                    <groupId>org.codehaus.mojo</groupId>
                    <artifactId>findbugs-maven-plugin</artifactId>
                    <version>${findbugs.version}</version>
                    <configuration>
                        <skip>${findbugs.skip}</skip>
                        <threshold>${findbugs.threshold}</threshold>
                        <excludeFilterFile>${findbugs.exclude}</excludeFilterFile>
                        <xmlOutput>true</xmlOutput>
                        <findbugsXmlOutput>true</findbugsXmlOutput>
                        <!-- findbugs detector configuration -->
                        <jvmArgs>-Dfindbugs.glassfish.logging.validLoggerPrefixes=${findbugs.glassfish.logging.validLoggerPrefixes}</jvmArgs>
                        <plugins>
                            <plugin>
                                <groupId>org.glassfish.findbugs</groupId>
                                <artifactId>findbugs-logging-detectors</artifactId>
                                <version>${findbugs.glassfish.version}</version>
                            </plugin>
                        </plugins>
                    </configuration>
                    <dependencies>
                        <dependency>
                            <groupId>org.glassfish.findbugs</groupId>
                            <artifactId>findbugs</artifactId>
                            <version>${findbugs.glassfish.version}</version>
                        </dependency>
                    </dependencies>
                </plugin>
                <plugin>
                    <groupId>org.apache.maven.plugins</groupId>
                    <artifactId>maven-failsafe-plugin</artifactId>
                    <version>3.0.0-M3</version>
                    <configuration>
                        <skipTests>${skip.tests}</skipTests>
                        <skipITs>${skip.tests}</skipITs>
                        <argLine>${failsafe.coverage.argline}</argLine>
                    </configuration>
                    <executions>
                        <execution>
                            <goals>
                                <goal>integration-test</goal>
                                <goal>verify</goal>
                            </goals>
                        </execution>
                    </executions>
                </plugin>
                <plugin>
                    <groupId>org.apache.maven.plugins</groupId>
                    <artifactId>maven-war-plugin</artifactId>
                    <version>2.4</version>
                    <configuration>
                        <failOnMissingWebXml>false</failOnMissingWebXml>
                    </configuration>
                </plugin>
                <plugin>
                    <groupId>org.apache.maven.plugins</groupId>
                    <artifactId>maven-ear-plugin</artifactId>
                    <version>2.8</version>
                </plugin>
                <plugin>
                    <groupId>org.glassfish.embedded</groupId>
                    <artifactId>maven-embedded-glassfish-plugin</artifactId>
                    <version>3.1.2.2</version>
                </plugin>
                <plugin>
                    <groupId>org.glassfish.copyright</groupId>
                    <artifactId>glassfish-copyright-maven-plugin</artifactId>
                    <configuration>
                        <excludeFile>etc/config/copyright-exclude</excludeFile>
                        <!--svn|mercurial|git - defaults to svn-->
                        <scm>git</scm>
                        <!-- turn on/off debugging -->
                        <debug>false</debug>
                        <!-- skip files not under SCM-->
                        <scmOnly>true</scmOnly>
                        <!-- turn off warnings -->
                        <warn>false</warn>
                        <!-- for use with repair -->
                        <update>false</update>
                        <!-- check that year is correct -->
                        <ignoreYear>false</ignoreYear>
                        <templateFile>etc/config/copyright.txt</templateFile>
                        <bsdTemplateFile>etc/config/edl-copyright.txt</bsdTemplateFile>
                    </configuration>
                </plugin>
                <plugin>
                    <groupId>org.apache.felix</groupId>
                    <artifactId>maven-bundle-plugin</artifactId>
                    <version>3.5.0</version>
                    <extensions>true</extensions>
                    <configuration>
                        <instructions>
                            <_versionpolicy>[$(version;==;$(@)),$(version;+;$(@)))</_versionpolicy>
                            <_nodefaultversion>false</_nodefaultversion>
                            <Include-Resource>{maven-resources},${project.build.directory}/legal</Include-Resource>
                        </instructions>
                    </configuration>
                    <executions>
                        <execution>
                            <id>osgi-bundle</id>
                            <phase>package</phase>
                            <goals>
                                <goal>bundle</goal>
                            </goals>
                        </execution>
                    </executions>
                </plugin>
                <plugin>
                    <groupId>org.codehaus.mojo</groupId>
                    <artifactId>xml-maven-plugin</artifactId>
                    <version>1.0</version>
                </plugin>
                <plugin>
                    <groupId>com.sun.tools.xjc.maven2</groupId>
                    <artifactId>maven-jaxb-plugin</artifactId>
                    <version>1.1.1</version>
                </plugin>
                <plugin>
                    <groupId>org.codehaus.mojo</groupId>
                    <artifactId>buildnumber-maven-plugin</artifactId>
                    <version>1.1</version>
                </plugin>
                <!-- TODO: remove the old jetty plugin dependencies -->
                <plugin>
                    <groupId>org.mortbay.jetty</groupId>
                    <artifactId>jetty-maven-plugin</artifactId>
                    <version>8.1.8.v20121106</version>
                </plugin>
                <plugin>
                    <groupId>org.eclipse.jetty</groupId>
                    <artifactId>jetty-maven-plugin</artifactId>
                    <version>${jetty.plugin.version}</version>
                </plugin>
                <plugin>
                    <groupId>org.glassfish.build</groupId>
                    <artifactId>gfnexus-maven-plugin</artifactId>
                    <version>0.16</version>
                    <configuration>
                        <stagingRepos>
                            <stagingRepo>
                                <!--
                                    The reference artifact used to identify the right staging repository
                                -->
                                <ref>org.glassfish.jersey:project:${project.version}:pom</ref>
                                <profile>com.sun.jersey</profile>
                            </stagingRepo>
                        </stagingRepos>
                        <!--
                            Temporary till there is a jersey promotion profile
                        -->
                        <promotionProfile>glassfish-integration</promotionProfile>
                        <message>JERSEY-${project.version}</message>
                    </configuration>
                </plugin>
                <plugin>
                    <groupId>org.apache.maven.plugins</groupId>
                    <artifactId>maven-shade-plugin</artifactId>
                    <version>2.4.3</version>
                    <executions>
                        <execution>
                            <id>shade-archive</id>
                            <goals>
                                <goal>shade</goal>
                            </goals>
                            <configuration>
                                <minimizeJar>false</minimizeJar>
                                <filters>
                                    <filter>
                                        <artifact>*:*</artifact>
                                        <excludes>
                                            <exclude>module-info.*</exclude>
                                        </excludes>
                                    </filter>
                                </filters>
                            </configuration>
                        </execution>
                    </executions>
                    <configuration>
                        <shadeTestJar>false</shadeTestJar>
                        <minimizeJar>true</minimizeJar>
                        <promoteTransitiveDependencies>true</promoteTransitiveDependencies>
                        <!-- Do not create reduced pom - jaxrs-ri cannot be built when set to true -->
                        <createDependencyReducedPom>false</createDependencyReducedPom>
                    </configuration>
                </plugin>
                <plugin>
                    <groupId>org.apache.maven.plugins</groupId>
                    <artifactId>maven-antrun-plugin</artifactId>
                    <version>3.0.0</version>
                    <dependencies>
                        <dependency>
                            <groupId>org.apache.ant</groupId>
                            <artifactId>ant</artifactId>
<<<<<<< HEAD
                            <version>1.10.7</version>
=======
                            <version>1.10.9</version>
>>>>>>> bcfba2be
                        </dependency>
                    </dependencies>
                </plugin>
                <plugin>
                    <groupId>org.fortasoft</groupId>
                    <artifactId>gradle-maven-plugin</artifactId>
                    <version>1.0.5</version>
                </plugin>
                <plugin>
                    <groupId>com.github.wvengen</groupId>
                    <artifactId>proguard-maven-plugin</artifactId>
                    <version>2.0.8</version>
                    <dependencies>
                        <dependency>
                            <groupId>net.sf.proguard</groupId>
                            <artifactId>proguard-base</artifactId>
                            <version>5.1</version><!-- transitive dependency version increased from 5.0 -->
                            <scope>runtime</scope>
                        </dependency>
                    </dependencies>
                </plugin>
            </plugins>
        </pluginManagement>
        <plugins>
            <plugin>
                <groupId>org.commonjava.maven.plugins</groupId>
                <artifactId>directory-maven-plugin</artifactId>
                <version>0.3.1</version>
                <executions>
                    <execution>
                        <id>directories</id>
                        <goals>
                            <goal>highest-basedir</goal>
                        </goals>
                        <phase>initialize</phase>
                        <configuration>
                            <property>legal.source.folder</property>
                        </configuration>
                    </execution>
                </executions>
            </plugin>
            <plugin>
                <groupId>org.glassfish.jersey.tools.plugins</groupId>
                <artifactId>jersey-doc-modulelist-maven-plugin</artifactId>
                <inherited>false</inherited>
                <configuration>
                    <outputFileName>docs/src/main/docbook/modules.xml</outputFileName>
                    <templateFileName>docs/src/main/docbook/inc/modules.src</templateFileName>
                    <tableHeaderFileName>docs/src/main/docbook/inc/modules_table_header.src</tableHeaderFileName>
                    <tableFooterFileName>docs/src/main/docbook/inc/modules_table_footer.src</tableFooterFileName>
                    <tableRowFileName>docs/src/main/docbook/inc/modules_table_row.src</tableRowFileName>
                    <outputUnmatched>false</outputUnmatched>
                </configuration>
            </plugin>
            <plugin>
                <groupId>org.apache.maven.plugins</groupId>
                <artifactId>maven-enforcer-plugin</artifactId>
            </plugin>
            <plugin>
                <groupId>org.apache.maven.plugins</groupId>
                <artifactId>maven-source-plugin</artifactId>
            </plugin>
            <plugin>
                <groupId>org.apache.maven.plugins</groupId>
                <artifactId>maven-resources-plugin</artifactId>
            </plugin>
        </plugins>
        <extensions>
            <extension>
                <groupId>org.glassfish</groupId>
                <artifactId>findbugs</artifactId>
                <version>3.2-b06</version>
            </extension>
        </extensions>
    </build>

    <profiles>
        <profile>
            <id>jdk8</id>
            <activation>
                <jdk>1.8</jdk>
            </activation>
            <build>
                <pluginManagement>
                    <plugins>
                        <plugin>
                            <groupId>org.apache.maven.plugins</groupId>
                            <artifactId>maven-compiler-plugin</artifactId>
                            <inherited>true</inherited>
                            <configuration>
                                <source>${java.version}</source>
                                <target>${java.version}</target>
                                <excludes>
                                    <exclude>module-info.java</exclude>
                                </excludes>
                            </configuration>
                        </plugin>
                    </plugins>
                </pluginManagement>
            </build>
        </profile>
        <profile>
            <id>jdk11+</id>
            <!--
                JDK 9 & 10 is unsupported (as well as <release>9</release>)
                module-info for java.xml.bind is taken from JDK (lib/ct.sym/9-modules)
                and it depends on java.activation which clashes with javax.activation
            -->
            <activation>
                <jdk>[11,)</jdk>
            </activation>
            <build>
                <pluginManagement>
                    <plugins>
                        <plugin>
                            <groupId>org.apache.maven.plugins</groupId>
                            <artifactId>maven-compiler-plugin</artifactId>
                            <inherited>true</inherited>
                            <executions>
<!-- when module.info
                                <execution>
                                    <id>default-compile</id>
                                    <configuration>
                                        compile everything to ensure module-info contains right entries
                                        <release>11</release>
                                    </configuration>
                                </execution>
-->
                                <execution>
                                    <id>base-compile</id>
                                    <goals>
                                        <goal>compile</goal>
                                    </goals>
                                    <!-- recompile everything for target VM except the module-info.java -->
                                    <configuration>
                                        <excludes>
                                            <exclude>module-info.java</exclude>
                                        </excludes>
                                        <source>1.8</source>
                                        <target>1.8</target>
                                    </configuration>
                                </execution>
                            </executions>
                        </plugin>
                    </plugins>
                </pluginManagement>
            </build>
        </profile>
        <profile>
            <!-- Use it with release-perform goal to skip another test run. -->
            <id>testsSkip</id>
            <activation>
                <activeByDefault>false</activeByDefault>
                <!-- this is how to align back with maven standards where property 'skipTests' makes maven-surefire-plugin
                (and also maven-failsafe-plugin) skip tests execution -->
                <property>
                    <name>skipTests</name>
                    <value>true</value>
                </property>
            </activation>
            <properties>
<!--                <release.tests.args>-Dskip.tests=true</release.tests.args>-->
                <skip.tests>true</skip.tests>
                <skip.e2e>true</skip.e2e>
            </properties>
        </profile>
        <profile>
            <id>checkstyleSkip</id>
            <activation>
                <activeByDefault>false</activeByDefault>
            </activation>
            <properties>
                <checkstyle.skip>true</checkstyle.skip>
            </properties>
        </profile>
        <profile>
            <id>findbugsSkip</id>
            <activation>
                <activeByDefault>false</activeByDefault>
            </activation>
            <properties>
                <findbugs.skip>true</findbugs.skip>
            </properties>
        </profile>
        <profile> <!-- tests module will be automatically included unless tests.excluded env variable is set -->
            <id>testsIncluded</id>
            <activation>
                <activeByDefault>false</activeByDefault>
                <property>
                  <name>!tests.excluded</name>
                </property>
            </activation>
            <modules>
                <module>tests</module>
            </modules>
        </profile>
        <profile> <!-- examples module will be automatically included unless examples.excluded env variable is set -->
            <id>examplesIncluded</id>
            <activation>
                <activeByDefault>false</activeByDefault>
                <property>
                    <name>!examples.excluded</name>
                </property>
            </activation>
            <modules>
                <module>examples</module>
            </modules>
        </profile>
        <profile> <!-- bundles module will be automatically included unless bundles.excluded env variable is set -->
            <id>bundlesIncluded</id>
            <activation>
                <activeByDefault>false</activeByDefault>
                <property>
                    <name>!bundles.excluded</name>
                </property>
            </activation>
            <modules>
                <module>bundles</module>
            </modules>
        </profile>
        <profile> <!-- test-framework module will be automatically included unless test-framework.excluded env variable is set -->
            <id>testFrameworkIncluded</id>
            <activation>
                <activeByDefault>false</activeByDefault>
                <property>
                    <name>!test-framework.excluded</name>
                </property>
            </activation>
            <modules>
                <module>test-framework</module>
            </modules>
        </profile>
        <profile>
            <id>pre-release</id>
            <modules>
                <module>docs</module>
            </modules>
            <activation>
                <activeByDefault>false</activeByDefault>
            </activation>
            <build>
                <plugins>
                    <plugin>
                        <groupId>org.apache.maven.plugins</groupId>
                        <artifactId>maven-javadoc-plugin</artifactId>
                    </plugin>
                    <plugin>
                        <groupId>org.apache.maven.plugins</groupId>
                        <artifactId>maven-deploy-plugin</artifactId>
                        <configuration>
                            <skip>true</skip>
                        </configuration>
                    </plugin>
                </plugins>
            </build>
        </profile>
        <profile>
            <id>xdk</id>
            <activation>
                <property>
                    <name>xdk</name>
                </property>
            </activation>
            <build>
                <plugins>
                    <plugin>
                        <!-- add xdk sax parser to the classpath and exclude xerces -->
                        <groupId>org.apache.maven.plugins</groupId>
                        <artifactId>maven-surefire-plugin</artifactId>
                        <inherited>true</inherited>
                        <configuration>
                            <additionalClasspathElements>
                                <additionalClasspathElement>${xdk.absolute.path}</additionalClasspathElement>
                            </additionalClasspathElements>
                            <classpathDependencyExcludes>
                                <classpathDependencyExcludes>xerces:xercesImpl</classpathDependencyExcludes>
                            </classpathDependencyExcludes>
                        </configuration>
                    </plugin>
                    <plugin>
                        <!-- ensure, that the path to the xdk sax parser has been set -->
                        <groupId>org.apache.maven.plugins</groupId>
                        <artifactId>maven-enforcer-plugin</artifactId>
                        <executions>
                            <execution>
                               <id>enforce-property</id>
                               <goals>
                                   <goal>enforce</goal>
                               </goals>
                                <configuration>
                                    <rules>
                                        <requireProperty>
                                            <property>xdk.absolute.path</property>
                                            <message>Property 'xdk.absolute.path' has to be specified.</message>
                                            <regex>.*/xmlparserv2.jar$</regex>
                                            <regexMessage>
                                                Property 'xdk.absolute.path' has to point to the xdk parser jar (xmlparserv2.jar).
                                            </regexMessage>
                                        </requireProperty>
                                    </rules>
                                    <fail>true</fail>
                                </configuration>
                            </execution>
                        </executions>
                    </plugin>
                </plugins>
            </build>
        </profile>
        <profile>
            <id>moxy</id>
            <activation>
                <property>
                    <name>moxy</name>
                </property>
            </activation>
            <dependencies>
                <dependency>
                    <groupId>org.eclipse.persistence</groupId>
                    <artifactId>org.eclipse.persistence.moxy</artifactId>
                    <version>${moxy.version}</version>
                </dependency>
            </dependencies>
            <repositories>
                <repository>
                    <id>eclipselink.repository</id>
                    <name>Eclipse Maven Repository</name>
                    <url>https://www.eclipse.org/downloads/download.php?r=1&amp;nf=1&amp;file=/rt/eclipselink/maven.repo</url>
                    <layout>default</layout>
                </repository>
            </repositories>
        </profile>
        <profile>
            <id>securityOff</id>
            <properties>
                <surefire.security.argline />
            </properties>
        </profile>
        <profile>
            <id>project-info</id>
            <activation>
                <activeByDefault>false</activeByDefault>
            </activation>
            <reporting>
                <plugins>
                    <plugin>
                        <groupId>org.apache.maven.plugins</groupId>
                        <artifactId>maven-project-info-reports-plugin</artifactId>
                        <version>2.7</version>
                        <reportSets>
                            <reportSet>
                                <reports>
                                    <report>dependencies</report>
                                </reports>
                            </reportSet>
                        </reportSets>
                    </plugin>
                </plugins>
            </reporting>
            <!-- placeholder required for site:stage -->
            <distributionManagement>
                <site>
                    <id>localhost</id>
                    <url>http://localhost</url>
                </site>
            </distributionManagement>
        </profile>
        <profile>
            <id>jdk1.7+</id>
            <activation>
                <jdk>[1.7,)</jdk>
            </activation>
            <build>
                <plugins>
                    <plugin>
                        <groupId>org.apache.maven.plugins</groupId>
                        <artifactId>maven-checkstyle-plugin</artifactId>
                        <executions>
                            <execution>
                                <id>verify</id>
                                <phase>validate</phase>
                                <goals>
                                    <!-- Fail the build if checkstyle rules for contributions are not met. -->
                                    <goal>check</goal>
                                </goals>
                                <configuration>
                                    <configLocation>etc/config/checkstyle-verify.xml</configLocation>
                                    <consoleOutput>true</consoleOutput>
                                    <failOnViolation>true</failOnViolation>
                                    <includeTestSourceDirectory>true</includeTestSourceDirectory>
                                    <excludes>**/module-info.java</excludes>
                                </configuration>
                            </execution>
                        </executions>
                    </plugin>
                </plugins>
            </build>
        </profile>
        <profile>
            <id>sonar</id>
            <properties>
                <!-- Sonar/Reporting settings (heavily inspired at http://www.aheritier.net/maven-failsafe-sonar-and-jacoco-are-in-a-boat/ -->

                <!-- Tells Sonar to use jacoco for coverage results -->
                <sonar.java.coveragePlugin>jacoco</sonar.java.coveragePlugin>

                <!-- Don't let Sonar execute tests. We will ask it to Maven -->
                <sonar.dynamicAnalysis>reuseReports</sonar.dynamicAnalysis>
                <!-- The system property jacoco.outputDir is based on. This won't work for 'sonar:sonar' (see http://jira.codehaus.org/browse/SONAR-3427), as such a property 'jacoco.outputDir' has to be explicitly specified from a command line -->
                <jacoco.outputDir>${session.executionRootDirectory}/target</jacoco.outputDir>
                <!-- Tells Sonar where the Jacoco coverage result file is located for Unit Tests -->
                <sonar.jacoco.reportPath>${jacoco.outputDir}/jacoco.exec</sonar.jacoco.reportPath>
                <!-- Tells Sonar where the Jacoco coverage result file is located for Integration Tests -->
                <sonar.jacoco.itReportPath>${jacoco.outputDir}/jacoco-it.exec</sonar.jacoco.itReportPath>

                <!-- Force JaCoCo to show 0% coverage if the report is missing -->
                <sonar.jacoco.reportMissing.force.zero>true</sonar.jacoco.reportMissing.force.zero>

                <!-- jacoco.agent.*.arg properties are dynamically generated by jacoco:prepare-agent (see bellow) -->
                <surefire.coverage.argline>${jacoco.agent.ut.arg}</surefire.coverage.argline>
                <failsafe.coverage.argline>${jacoco.agent.it.arg}</failsafe.coverage.argline>

                <!-- Maven versions -->
                <jacoco.version>0.7.4.201502262128</jacoco.version>
                <sonar-jacoco-listeners.version>3.2</sonar-jacoco-listeners.version>
                <sonar.version>2.6</sonar.version>
            </properties>
            <dependencies>
                <dependency>
                    <groupId>org.codehaus.sonar-plugins.java</groupId>
                    <artifactId>sonar-jacoco-listeners</artifactId>
                    <version>${sonar-jacoco-listeners.version}</version>
                    <scope>test</scope>
                </dependency>
            </dependencies>
            <build>
                <plugins>
                    <plugin>
                        <groupId>org.jacoco</groupId>
                        <artifactId>jacoco-maven-plugin</artifactId>
                        <version>${jacoco.version}</version>
                        <executions>
                            <!-- Prepares a variable, jacoco.agent.ut.arg, that contains the info to be passed to the JVM hosting the code being tested. -->
                            <execution>
                                <id>prepare-ut-agent</id>
                                <phase>process-test-classes</phase>
                                <goals>
                                    <goal>prepare-agent</goal>
                                </goals>
                                <configuration>
                                    <destFile>${sonar.jacoco.reportPath}</destFile>
                                    <propertyName>jacoco.agent.ut.arg</propertyName>
                                    <append>true</append>
                                </configuration>
                            </execution>
                            <!-- Prepares a variable, jacoco.agent.it.arg, that contains the info to be passed to the JVM hosting the code being tested. -->
                            <execution>
                                <id>prepare-it-agent</id>
                                <phase>pre-integration-test</phase>
                                <goals>
                                    <goal>prepare-agent</goal>
                                </goals>
                                <configuration>
                                    <destFile>${sonar.jacoco.itReportPath}</destFile>
                                    <propertyName>jacoco.agent.it.arg</propertyName>
                                    <append>true</append>
                                </configuration>
                            </execution>

                            <!-- Generate reports which may not be complete as the execution won't consider tests of projects that weren't executed during the build yet --><!-- The good thing is that with every module built, we're ensured that integrity of both jacoco .exec files was preserved -->
                            <execution>
                                <id>jacoco-report-unit-tests</id>
                                <phase>test</phase>
                                <goals>
                                    <goal>report</goal>
                                </goals>
                                <configuration>
                                    <!-- Sets the path to the file which contains the execution data. -->
                                    <dataFile>${sonar.jacoco.reportPath}</dataFile>
                                    <!-- Sets the output directory for the code coverage report. -->
                                    <outputDirectory>${project.build.directory}/jacoco</outputDirectory>
                                </configuration>
                            </execution>
                            <execution>
                                <id>jacoco-report-integration-tests</id>
                                <phase>post-integration-test</phase>
                                <goals>
                                    <goal>report-integration</goal>
                                </goals>
                                <configuration>
                                    <!-- Sets the path to the file which contains the execution data. -->
                                    <dataFile>${sonar.jacoco.itReportPath}</dataFile>
                                    <!-- Sets the output directory for the code coverage report. -->
                                    <outputDirectory>${project.build.directory}/jacoco-it</outputDirectory>
                                </configuration>
                            </execution>
                        </executions>
                    </plugin>
                </plugins>
                <pluginManagement>
                    <plugins>
                        <plugin>
                            <groupId>org.codehaus.mojo</groupId>
                            <artifactId>sonar-maven-plugin</artifactId>
                            <version>${sonar.version}</version>
                        </plugin>
                        <plugin>
                            <groupId>org.apache.maven.plugins</groupId>
                            <artifactId>maven-surefire-plugin</artifactId>
                            <configuration>
                                <!-- If possible (in some modules, this has to be disabled due to https://jira.sonarsource.com/browse/SONARJAVA-728), enable coverage details per JUnit test -->
                                <properties>
                                    <property>
                                        <name>listener</name>
                                        <value>org.sonar.java.jacoco.JUnitListener</value>
                                    </property>
                                </properties>
                            </configuration>
                        </plugin>
                        <plugin>
                            <groupId>org.apache.maven.plugins</groupId>
                            <artifactId>maven-failsafe-plugin</artifactId>
                            <configuration>
                                <!-- Enable coverage details per JUnit test -->
                                <properties>
                                    <property>
                                        <name>listener</name>
                                        <value>org.sonar.java.jacoco.JUnitListener</value>
                                    </property>
                                </properties>
                                <!-- Let's put failsafe reports with surefire to have access to tests failures/success reports in Sonar -->
                                <reportsDirectory>${project.build.directory}/surefire-reports</reportsDirectory>
                            </configuration>
                        </plugin>
                    </plugins>
                </pluginManagement>
            </build>
        </profile>
        <profile>
            <!--
            Profile is aimed to run the build on travis
            due to travis limitations for output (max 4MB) this profile is used along with grep which reduces
            the output.
            However some e2e tests produce output which is not grepped (thus is not visible) and run longer than
            10 minutes which results in the whole build is being murdered by Travis because of death suspection

            the whole build is run as clean install but excludes several e2e tests because of the not grepped output
            -->
            <id>travis_e2e_skip</id>
            <properties>
                <skip.e2e>true</skip.e2e>
            </properties>
        </profile>
        <profile>
            <!--
             Profile is aimed to run the build on travis
            due to travis limitations for output (max 4MB) this profile is used to run e2e tests only.

            the only thing which is happen using profile is run of e2e tests (with additional build)
            everything is already build using travis_e2e_skip profile

            the whole build is run as test -Ptravis_e2e
            -->
            <id>travis_e2e</id>
            <properties>
                <skip.e2e>false</skip.e2e>
                <skip.tests>true</skip.tests>
            </properties>
        </profile>
        <profile>
                <!-- Use -Peclipse_repo to use SNAPSHOTs stored in Eclipse's Nexus instance ("Nightly Builds") -->
                <id>eclipse_repo</id>
            <repositories>
                    <repository>
                        <snapshots>
                            <enabled>true</enabled>
                        </snapshots>
                        <id>repo.jaxrs-api.eclipse.org</id>
                        <name>JAX-RS API Repository - Snapshots</name>
                        <url>https://repo.eclipse.org/content/repositories/jax-rs-api-snapshots</url>
                    </repository>
                </repositories>
        </profile>
    </profiles>

    <reporting>
        <excludeDefaults>true</excludeDefaults>
        <plugins>
            <plugin>
                <groupId>org.codehaus.mojo</groupId>
                <artifactId>findbugs-maven-plugin</artifactId>
                <version>${findbugs.version}</version>
                <reportSets>
                    <reportSet>
                        <configuration>
                            <skip>${findbugs.skip}</skip>
                            <threshold>${findbugs.threshold}</threshold>
                            <excludeFilterFile>${findbugs.exclude}</excludeFilterFile>
                            <findbugsXmlWithMessages>true</findbugsXmlWithMessages>
                            <!-- findbugs detector configuration -->
                            <jvmArgs>-Dfindbugs.glassfish.logging.validLoggerPrefixes=${findbugs.glassfish.logging.validLoggerPrefixes}</jvmArgs>
                            <plugins>
                                <plugin>
                                    <groupId>org.glassfish.findbugs</groupId>
                                    <artifactId>findbugs-logging-detectors</artifactId>
                                    <version>${findbugs.glassfish.version}</version>
                                </plugin>
                            </plugins>
                        </configuration>
                        <reports>
                            <report>findbugs</report>
                        </reports>
                    </reportSet>
                </reportSets>
            </plugin>
            <plugin>
                <groupId>org.apache.maven.plugins</groupId>
                <artifactId>maven-javadoc-plugin</artifactId>
                <version>2.10.4</version>
                <!-- Run this plugin report sets only in the main Jersey pom -->
                <inherited>false</inherited>
                <configuration>
                    <doctitle>Jersey ${jersey.version} API Documentation</doctitle>
                    <windowtitle>Jersey ${jersey.version} API</windowtitle>
                    <bottom>
                        <![CDATA[Copyright &#169; 2007-2017,
                            <a href="http://www.oracle.com">Oracle</a>
                            and/or its affiliates.
                            All Rights Reserved. Use is subject to license terms.]]>
                    </bottom>
                    <excludePackageNames>
                        com.sun.ws.rs.ext:*.examples.*:*.internal.*:*.tests.*
                    </excludePackageNames>
                    <links>
                        <link>https://jax-rs.github.io/apidocs/2.1</link>
                        <link>https://javaee.github.io/hk2/apidocs/</link>
                    </links>
                    <additionalparam>-Xdoclint:none</additionalparam>
                    <sourceFileExcludes>
                        <fileExclude>module-info.java</fileExclude>
                    </sourceFileExcludes>
                </configuration>
                <reportSets>
                    <reportSet>
                        <reports>
                            <report>aggregate</report>
                        </reports>
                    </reportSet>
                </reportSets>
            </plugin>

            <!--plugin>
                <groupId>org.apache.maven.plugins</groupId>
                <artifactId>maven-surefire-report-plugin</artifactId>
                <version>2.12</version>
            </plugin-->
            <!--plugin>
                <groupId>org.codehaus.mojo</groupId>
                <artifactId>cobertura-maven-plugin</artifactId>
                <version>2.4</version>
                <configuration>
                    <formats>
                        <format>xml</format>
                        <format>html</format>
                    </formats>
                </configuration>
            </plugin-->

            <plugin>
                <groupId>org.apache.maven.plugins</groupId>
                <artifactId>maven-jxr-plugin</artifactId>
                <version>2.3</version>
                <reportSets>
                    <reportSet>
                        <reports>
                            <report>jxr</report>
                        </reports>
                    </reportSet>
                    <reportSet>
                        <!-- Run this report set only in the main Jersey pom -->
                        <inherited>false</inherited>
                        <reports>
                            <report>aggregate</report>
                        </reports>
                    </reportSet>
                </reportSets>
            </plugin>
            <plugin>
                <groupId>org.apache.maven.plugins</groupId>
                <artifactId>maven-checkstyle-plugin</artifactId>
                <version>${checkstyle.mvn.plugin.version}</version>
                <configuration>
                    <configLocation>etc/config/checkstyle.xml</configLocation>
                    <suppressionsLocation>etc/config/checkstyle-suppressions.xml</suppressionsLocation>
                </configuration>
                <reportSets>
                    <reportSet>
                        <reports>
                            <report>checkstyle</report>
                        </reports>
                    </reportSet>
                </reportSets>
            </plugin>
        </plugins>
    </reporting>

    <modules>
        <module>archetypes</module>
        <module>bom</module>
        <module>connectors</module>
        <module>containers</module>

        <module>core-common</module>
        <module>core-server</module>
        <module>core-client</module>

        <module>ext</module>
        <module>incubator</module>
        <module>inject</module>
        <module>media</module>
        <module>security</module>
    </modules>

    <dependencyManagement>
        <dependencies>
            <dependency>
                <groupId>jakarta.ws.rs</groupId>
                <artifactId>jakarta.ws.rs-api</artifactId>
                <version>${jaxrs.api.impl.version}</version>
            </dependency>
            <dependency>
                <groupId>jakarta.annotation</groupId>
                <artifactId>jakarta.annotation-api</artifactId>
                <version>${jakarta.annotation.version}</version>
            </dependency>

            <dependency>
                <groupId>jakarta.enterprise</groupId>
                <artifactId>jakarta.enterprise.cdi-api</artifactId>
                <version>${cdi.api.version}</version>
            </dependency>

            <dependency>
                <groupId>jakarta.transaction</groupId>
                <artifactId>jakarta.transaction-api</artifactId>
                <version>${jta.api.version}</version>
            </dependency>

            <dependency>
                <groupId>jakarta.activation</groupId>
                <artifactId>jakarta.activation-api</artifactId>
                <version>${jakarta.activation-api.version}</version>
            </dependency>

            <dependency>
                <groupId>com.sun.activation</groupId>
                <artifactId>jakarta.activation</artifactId>
                <version>${jakarta.activation.version}</version>
            </dependency>

            <dependency>
                <groupId>com.google.guava</groupId>
                <artifactId>guava</artifactId>
                <version>${guava.version}</version>
            </dependency>

            <dependency>
                <groupId>org.glassfish.hk2</groupId>
                <artifactId>hk2-locator</artifactId>
                <version>${hk2.version}</version>
            </dependency>
            <dependency>
                <groupId>org.glassfish.hk2</groupId>
                <artifactId>hk2-utils</artifactId>
                <version>${hk2.version}</version>
            </dependency>

            <dependency>
                <groupId>org.glassfish.hk2</groupId>
                <artifactId>hk2-api</artifactId>
                <version>${hk2.version}</version>
                <exclusions>
                    <exclusion>
                        <groupId>jakarta.inject</groupId>
                        <artifactId>jakarta.inject-api</artifactId>
                    </exclusion>
                </exclusions>
            </dependency>
            <dependency>
                <groupId>org.glassfish.hk2</groupId>
                <artifactId>osgi-resource-locator</artifactId>
                <version>1.0.3</version>
            </dependency>
            <dependency>
                <groupId>org.glassfish.main.hk2</groupId>
                <artifactId>hk2-config</artifactId>
                <version>${hk2.config.version}</version>
            </dependency>
            <dependency>
                <groupId>jakarta.inject</groupId>
                <artifactId>jakarta.inject-api</artifactId>
                <version>${jakarta.inject.version}</version>
            </dependency>
            <dependency>
                <groupId>org.glassfish.hk2.external</groupId>
                <artifactId>aopalliance-repackaged</artifactId>
                <version>${hk2.version}</version>
            </dependency>
            <dependency>
                <groupId>org.javassist</groupId>
                <artifactId>javassist</artifactId>
                <version>${javassist.version}</version>
            </dependency>

            <dependency>
                <groupId>org.glassfish.grizzly</groupId>
                <artifactId>grizzly-http-server</artifactId>
                <version>${grizzly2.version}</version>
            </dependency>
            <dependency>
                <groupId>org.glassfish.grizzly</groupId>
                <artifactId>grizzly-http-servlet</artifactId>
                <version>${grizzly2.version}</version>
            </dependency>
            <dependency>
                <groupId>org.glassfish.grizzly</groupId>
                <artifactId>grizzly-websockets</artifactId>
                <version>${grizzly2.version}</version>
            </dependency>
            <dependency>
                <groupId>org.glassfish.grizzly</groupId>
                <artifactId>connection-pool</artifactId>
                <version>${grizzly2.version}</version>
            </dependency>
            <dependency>
                <groupId>org.glassfish.grizzly</groupId>
                <artifactId>grizzly-http-client</artifactId>
                <version>${grizzly.client.version}</version>
            </dependency>

            <dependency>
                <groupId>io.netty</groupId>
                <artifactId>netty-all</artifactId>
                <version>${netty.version}</version>
            </dependency>

            <dependency>
                <groupId>org.apache.httpcomponents</groupId>
                <artifactId>httpclient</artifactId>
                <version>${httpclient.version}</version>
            </dependency>

            <dependency>
                <groupId>org.eclipse.jetty</groupId>
                <artifactId>jetty-util</artifactId>
                <version>${jetty.version}</version>
            </dependency>
            <dependency>
                <groupId>org.eclipse.jetty</groupId>
                <artifactId>jetty-client</artifactId>
                <version>${jetty.version}</version>
            </dependency>
            <dependency>
                <groupId>org.eclipse.jetty</groupId>
                <artifactId>jetty-server</artifactId>
                <version>${jetty.version}</version>
            </dependency>
            <dependency>
                <groupId>org.eclipse.jetty</groupId>
                <artifactId>jetty-webapp</artifactId>
                <version>${jetty.version}</version>
            </dependency>

            <dependency>
                <groupId>org.simpleframework</groupId>
                <artifactId>simple-http</artifactId>
                <version>${simple.version}</version>
             </dependency>

            <dependency>
                <groupId>org.simpleframework</groupId>
                <artifactId>simple-transport</artifactId>
                <version>${simple.version}</version>
            </dependency>

            <dependency>
                <groupId>org.simpleframework</groupId>
                <artifactId>simple-common</artifactId>
                <version>${simple.version}</version>
            </dependency>

            <dependency>
                <groupId>org.codehaus.jettison</groupId>
                <artifactId>jettison</artifactId>
                <version>${jettison.version}</version>
                <exclusions>
                    <exclusion>
                        <groupId>stax</groupId>
                        <artifactId>stax-api</artifactId>
                    </exclusion>
                </exclusions>
            </dependency>

            <dependency>
                <groupId>jakarta.xml.bind</groupId>
                <artifactId>jakarta.xml.bind-api</artifactId>
                <version>${jakarta.jaxb.api.version}</version>
            </dependency>

            <dependency>
                <groupId>com.sun.xml.bind</groupId>
                <artifactId>jaxb-impl</artifactId>
                <version>${jaxb.ri.version}</version>
            </dependency>
            <dependency>
                <groupId>com.sun.xml.bind</groupId>
                <artifactId>jaxb-osgi</artifactId>
                <version>${jaxb.ri.version}</version>
            </dependency>

            <dependency>
                <groupId>org.eclipse.persistence</groupId>
                <artifactId>org.eclipse.persistence.moxy</artifactId>
                <version>${moxy.version}</version>
            </dependency>

            <dependency>
                <groupId>jakarta.persistence</groupId>
                <artifactId>jakarta.persistence-api</artifactId>
                <version>${jakarta.persistence.version}</version>
                <scope>provided</scope>
            </dependency>

            <dependency>
                <groupId>jakarta.ejb</groupId>
                <artifactId>jakarta.ejb-api</artifactId>
                <version>${ejb.version}</version>
                <scope>provided</scope>
            </dependency>

            <dependency>
                <groupId>com.fasterxml.jackson.jaxrs</groupId>
                <artifactId>jackson-jaxrs-json-provider</artifactId>
                <version>${jackson.version}</version>
            </dependency>

            <dependency>
                <groupId>com.fasterxml.jackson.jaxrs</groupId>
                <artifactId>jackson-jaxrs-base</artifactId>
                <version>${jackson.version}</version>
            </dependency>

            <dependency>
                <groupId>com.fasterxml.jackson.core</groupId>
                <artifactId>jackson-core</artifactId>
                <version>${jackson.version}</version>
            </dependency>

            <dependency>
                <groupId>com.fasterxml.jackson.core</groupId>
                <artifactId>jackson-databind</artifactId>
                <version>${jackson.version}</version>
            </dependency>

            <dependency>
                <groupId>com.fasterxml.jackson.core</groupId>
                <artifactId>jackson-annotations</artifactId>
                <version>${jackson.version}</version>
            </dependency>

            <dependency>
                <groupId>com.fasterxml.jackson.module</groupId>
                <artifactId>jackson-module-jaxb-annotations</artifactId>
                <version>${jackson.version}</version>
            </dependency>

            <dependency>
                <groupId>xerces</groupId>
                <artifactId>xercesImpl</artifactId>
                <version>${xerces.version}</version>
            </dependency>

            <dependency>
                <groupId>org.osgi</groupId>
                <artifactId>org.osgi.core</artifactId>
                <version>${osgi.version}</version>
                <scope>provided</scope>
            </dependency>

            <dependency>
                <groupId>org.osgi</groupId>
                <artifactId>org.osgi.compendium</artifactId>
                <version>${osgi.compendium.version}</version>
                <scope>provided</scope>
            </dependency>

            <dependency>
                <groupId>org.osgi</groupId>
                <artifactId>org.osgi.service.cm</artifactId>
                <version>${osgi.service.cm.version}</version>
                <scope>provided</scope>
            </dependency>

            <dependency>
                <groupId>org.glassfish.main.ejb</groupId>
                <artifactId>ejb-container</artifactId>
                <version>${gf.impl.version}</version>
            </dependency>
            <dependency>
                <groupId>org.glassfish.main.common</groupId>
                <artifactId>container-common</artifactId>
                <version>${gf.impl.version}</version>
            </dependency>

            <!-- HV OSGi dependencies. -->
            <dependency>
                <groupId>org.jboss.logging</groupId>
                <artifactId>jboss-logging</artifactId>
                <version>${jboss.logging.version}</version>
            </dependency>
            <dependency>
                <groupId>com.fasterxml</groupId>
                <artifactId>classmate</artifactId>
                <version>${fasterxml.classmate.version}</version>
            </dependency>
            <dependency>
                <groupId>jakarta.el</groupId>
                <artifactId>jakarta.el-api</artifactId>
                <version>${jakarta.el.version}</version>
            </dependency>
            <dependency>
                <groupId>org.glassfish</groupId>
                <artifactId>jakarta.el</artifactId>
                <version>${jakarta.el.impl.version}</version>
            </dependency>

            <dependency>
                <groupId>jakarta.json</groupId>
                <artifactId>jakarta.json-api</artifactId>
                <version>${jsonp.ri.version}</version>
            </dependency>
            <dependency>
                <groupId>org.glassfish</groupId>
                <artifactId>jakarta.json</artifactId>
                <classifier>module</classifier>
                <version>${jsonp.ri.version}</version>
            </dependency>
            <dependency>
                <groupId>org.glassfish</groupId>
                <artifactId>jsonp-jaxrs</artifactId>
                <version>${jsonp.jaxrs.version}</version>
            </dependency>

            <dependency>
                <groupId>org.hibernate.validator</groupId>
                <artifactId>hibernate-validator</artifactId>
                <version>${validation.impl.version}</version>
            </dependency>

            <dependency>
                <groupId>org.hibernate.validator</groupId>
                <artifactId>hibernate-validator-cdi</artifactId>
                <version>${validation.impl.version}</version>
            </dependency>

            <dependency>
                <groupId>org.ops4j.pax.web</groupId>
                <artifactId>pax-web-jetty-bundle</artifactId>
                <version>${pax.web.version}</version>
            </dependency>
            <dependency>
                <groupId>org.ops4j.pax.web</groupId>
                <artifactId>pax-web-extender-war</artifactId>
                <version>${pax.web.version}</version>
            </dependency>
            <dependency>
                <groupId>org.openjdk.jmh</groupId>
                <artifactId>jmh-core</artifactId>
                <version>${jmh.version}</version>
            </dependency>
            <dependency>
                <groupId>org.openjdk.jmh</groupId>
                <artifactId>jmh-generator-annprocess</artifactId>
                <version>${jmh.version}</version>
            </dependency>
            <dependency>
                <groupId>com.esotericsoftware</groupId>
                <artifactId>kryo</artifactId>
                <version>${kryo.version}</version>
            </dependency>

            <dependency>
                <groupId>commons-logging</groupId>
                <artifactId>commons-logging</artifactId>
                <version>1.2</version>
            </dependency>

            <!-- Weld -->
            <dependency>
                <groupId>org.jboss.weld.se</groupId>
                <artifactId>weld-se-core</artifactId>
                <version>${weld.version}</version>
            </dependency>

            <dependency>
                <groupId>jakarta.validation</groupId>
                <artifactId>jakarta.validation-api</artifactId>
                <version>${jakarta.validation.api.version}</version>
            </dependency>

            <!-- Test scope -->

            <dependency>
                <groupId>org.ops4j.pax.exam</groupId>
                <artifactId>pax-exam</artifactId>
                <version>${pax.exam.version}</version>
                <scope>test</scope>
            </dependency>

            <dependency>
                <groupId>org.ops4j.pax.exam</groupId>
                <artifactId>pax-exam-junit4</artifactId>
                <version>${pax.exam.version}</version>
                <scope>test</scope>
            </dependency>

            <dependency>
                <groupId>org.ops4j.pax.exam</groupId>
                <artifactId>pax-exam-container-forked</artifactId>
                <version>${pax.exam.version}</version>
                <scope>test</scope>
            </dependency>

            <dependency>
                <groupId>org.ops4j.pax.exam</groupId>
                <artifactId>pax-exam-junit-extender-impl</artifactId>
                <version>1.2.4</version>
                <scope>test</scope>
            </dependency>

            <dependency>
                <groupId>org.ops4j.pax.exam</groupId>
                <artifactId>pax-exam-link-mvn</artifactId>
                <version>${pax.exam.version}</version>
                <scope>test</scope>
            </dependency>
            <dependency>
                <groupId>junit</groupId>
                <artifactId>junit</artifactId>
                <version>4.13.1</version>
                <scope>test</scope>
            </dependency>
            <dependency>
                <groupId>org.junit.jupiter</groupId>
                <artifactId>junit-jupiter-engine</artifactId>
                <version>${junit5.version}</version>
                <scope>test</scope>
            </dependency>
            <dependency>
                <groupId>org.testng</groupId>
                <artifactId>testng</artifactId>
                <version>6.9.6</version>
                <scope>test</scope>
            </dependency>

            <dependency>
                <groupId>org.hamcrest</groupId>
                <artifactId>hamcrest-library</artifactId>
                <version>${hamcrest.version}</version>
                <scope>test</scope>
            </dependency>
            <dependency>
                <groupId>org.jmockit</groupId>
                <artifactId>jmockit</artifactId>
                <version>${jmockit.version}</version>
                <scope>test</scope>
            </dependency>
            <dependency>
                <groupId>org.mockito</groupId>
                <artifactId>mockito-all</artifactId>
                <version>${mockito.version}</version>
                <scope>test</scope>
            </dependency>
            <dependency>
                <groupId>xmlunit</groupId>
                <artifactId>xmlunit</artifactId>
                <version>${xmlunit.version}</version>
                <scope>test</scope>
            </dependency>

            <dependency>
                <groupId>org.apache.felix</groupId>
                <artifactId>org.apache.felix.framework</artifactId>
                <version>6.0.3</version>
                <scope>test</scope>
            </dependency>

            <dependency>
                <groupId>org.apache.felix</groupId>
                <artifactId>org.apache.felix.eventadmin</artifactId>
                <version>1.5.0</version>
                <scope>test</scope>
            </dependency>

            <dependency>
                <groupId>org.apache.felix</groupId>
                <artifactId>org.apache.felix.framework.security</artifactId>
                <version>2.6.1</version>
                <scope>test</scope>
            </dependency>

            <dependency>
                <groupId>jakarta.json.bind</groupId>
                <artifactId>jakarta.json.bind-api</artifactId>
                <version>${jsonb.api.version}</version>
            </dependency>

            <dependency>
                <groupId>org.eclipse</groupId>
                <artifactId>yasson</artifactId>
                <version>${yasson.version}</version>
            </dependency>

            <dependency>
                <groupId>io.opentracing</groupId>
                <artifactId>opentracing-api</artifactId>
                <version>${opentracing.version}</version>
            </dependency>

            <dependency>
                <groupId>io.opentracing</groupId>
                <artifactId>opentracing-util</artifactId>
                <version>${opentracing.version}</version>
            </dependency>

        </dependencies>
    </dependencyManagement>

    <properties>
        <archetype.mvn.plugin.version>2.4</archetype.mvn.plugin.version>

        <findbugs.skip>false</findbugs.skip>
        <findbugs.threshold>Low</findbugs.threshold>
        <!-- the exclude file cannot be here directly, as FindBugs would interpret the path as relative to
        each module; the default exclude filter file is at etc/config/findbugs-exclude.xml -->
        <findbugs.exclude />
        <findbugs.glassfish.logging.validLoggerPrefixes>
            javax.enterprise
        </findbugs.glassfish.logging.validLoggerPrefixes>
        <java.version>1.8</java.version>
<!--        <jersey.repackaged.prefix>jersey.repackaged</jersey.repackaged.prefix>-->
<!--        <netbeans.hint.license>gf-cddl-gpl</netbeans.hint.license>-->
        <project.build.sourceEncoding>UTF-8</project.build.sourceEncoding>
        <project.reporting.outputEncoding>UTF-8</project.reporting.outputEncoding>
<!--        <release.tests.args>-Dmaven.test.skip=false</release.tests.args>-->
<!--        <release.preparationGoals>clean install</release.preparationGoals>-->
        <skip.tests>false</skip.tests>
        <xdk.absolute.path />
        <surefire.security.argline />
        <surefire.coverage.argline />
        <surefire.maxmem.argline>1024</surefire.maxmem.argline>
        <failsafe.coverage.argline />
        <server.coverage.argline>${failsafe.coverage.argline}</server.coverage.argline>


        <!-- Dependency versions -->
        <jersey.version>${project.version}</jersey.version>
        <!-- asm is now source integrated - keeping this property to see the version -->
        <!-- see core-server/src/main/java/jersey/repackaged/asm/.. -->
        <asm.version>9.0</asm.version>
        <bnd.plugin.version>2.3.6</bnd.plugin.version>

        <commons-lang3.version>3.3.2</commons-lang3.version>
        <microprofile.config.version>2.0</microprofile.config.version>
        <checkstyle.mvn.plugin.version>3.1.0</checkstyle.mvn.plugin.version>
        <checkstyle.version>8.28</checkstyle.version>
        <easymock.version>3.3</easymock.version>

        <fasterxml.classmate.version>1.3.3</fasterxml.classmate.version>
        <findbugs.glassfish.version>1.7</findbugs.glassfish.version>
        <findbugs.version>3.0.4</findbugs.version>
        <freemarker.version>2.3.27-incubating</freemarker.version>
        <gae.version>1.9.59</gae.version>
        <grizzly.client.version>1.16</grizzly.client.version>

        <guava.version>18.0</guava.version>
        <hamcrest.version>1.3</hamcrest.version>
        <helidon.version>1.0.3</helidon.version>
        <xmlunit.version>1.6</xmlunit.version>
        <hk2.osgi.version>org.glassfish.hk2.*;version="[2.5,4)"</hk2.osgi.version>
        <hk2.jvnet.osgi.version>org.jvnet.hk2.*;version="[2.5,4)"</hk2.jvnet.osgi.version>
        <hk2.config.version>6.0.0</hk2.config.version>
        <httpclient.version>4.5.13</httpclient.version>
        <jackson.version>2.11.3</jackson.version>
        <javassist.version>3.25.0-GA</javassist.version>
        <jboss.logging.version>3.3.0.Final</jboss.logging.version>
        <jersey1.version>1.19.3</jersey1.version>
        <jersey1.last.final.version>${jersey1.version}</jersey1.last.final.version>
        <jettison.version>1.3.7</jettison.version> <!-- TODO: 1.3.8 doesn't work; AbstractJsonTest complexBeanWithAttributes -->
        <jmh.version>1.10.2</jmh.version>
        <jmockit.version>1.44</jmockit.version>
        <junit5.version>5.6.0</junit5.version>
        <kryo.version>4.0.1</kryo.version>
        <mockito.version>1.10.19</mockito.version>
        <mustache.version>0.8.17</mustache.version>
        <netty.version>4.1.43.Final</netty.version>
        <nexus-staging.mvn.plugin.version>1.6.7</nexus-staging.mvn.plugin.version>
        <opentracing.version>0.30.0</opentracing.version>
        <osgi.version>6.0.0</osgi.version>
        <osgi.compendium.version>5.0.0</osgi.compendium.version>
        <osgi.service.cm.version>1.5.0</osgi.service.cm.version>
        <pax.exam.version>4.13.2</pax.exam.version>
        <pax.web.version>0.7.4</pax.web.version><!-- TODO: UPGRADE! -->
        <paxexam.mvn.plugin.version>1.2.4</paxexam.mvn.plugin.version>
        <rxjava.version>1.2.5</rxjava.version>
        <rxjava2.version>2.0.4</rxjava2.version>
        <servlet3.version>3.0.1</servlet3.version>
        <servlet4.version>4.0.3</servlet4.version>
        <simple.version>6.0.1</simple.version>
        <skip.e2e>false</skip.e2e>
        <slf4j.version>1.7.21</slf4j.version>
        <spring4.version>4.3.20.RELEASE</spring4.version>
        <spring5.version>5.1.5.RELEASE</spring5.version>
        <surefire.version>3.0.0-M3</surefire.version>

        <!-- Jakartified, eligible for CQ -->
        <weld.version>4.0.0.Final</weld.version> <!-- 2.4.1 doesn't work - bv tests -->
        <validation.impl.version>7.0.0.Final</validation.impl.version>
        <!-- END of Jakartified, eligible for CQ -->
        <xerces.version>2.11.0</xerces.version>

        <!-- do not need CQs (below this line till the end of version properties)-->
        <gf.impl.version>6.0.0</gf.impl.version>
        <!-- Jakartified -->
        <cdi.api.version>3.0.0</cdi.api.version>
        <ejb.version>4.0.0</ejb.version>
        <grizzly2.version>3.0.0</grizzly2.version>
        <hk2.version>3.0.1</hk2.version>
        <jsp.version>3.0.0</jsp.version>
        <jstl.version>2.0.0</jstl.version>
        <jta.api.version>2.0.0</jta.api.version>
        <servlet5.version>5.0.0</servlet5.version>
        <istack.commons.runtime.version>4.0.0</istack.commons.runtime.version>
        <jakarta.activation-api.version>2.0.0</jakarta.activation-api.version>
        <jakarta.activation.version>2.0.0</jakarta.activation.version>
        <jakarta.el.version>4.0.0</jakarta.el.version>
        <jakarta.el.impl.version>4.0.0</jakarta.el.impl.version>
        <jakarta.annotation.osgi.version>jakarta.annotation.*;version="[2.0,3)"</jakarta.annotation.osgi.version>
        <jakarta.annotation.version>2.0.0</jakarta.annotation.version>
        <jakarta.inject.version>2.0.0</jakarta.inject.version>
        <jakarta.interceptor.version>2.0.0</jakarta.interceptor.version>
        <jakarta.persistence.version>3.0.0</jakarta.persistence.version>
        <jakarta.validation.api.version>3.0.0</jakarta.validation.api.version>
        <jakarta.jaxb.api.version>3.0.0</jakarta.jaxb.api.version>
        <jaxb.ri.version>3.0.0</jaxb.ri.version>
        <jaxrs.api.spec.version>3.0</jaxrs.api.spec.version>
        <jaxrs.api.impl.version>3.0.0</jaxrs.api.impl.version>
        <jetty.version>11.0.0</jetty.version>
        <jetty.plugin.version>11.0.0</jetty.plugin.version>
        <jsonb.api.version>2.0.0</jsonb.api.version>
        <jsonp.ri.version>2.0.0</jsonp.ri.version>
        <jsonp.jaxrs.version>2.0.0</jsonp.jaxrs.version>
        <moxy.version>3.0.0</moxy.version>
        <yasson.version>2.0.1</yasson.version>
        <!-- END of Jakartified -->

        <javax.annotation.version>1.3.2</javax.annotation.version> <!--Deprecated, used only for @generated annotation in perf tests -->
        <mimepull.version>1.9.13</mimepull.version>
    </properties>
</project><|MERGE_RESOLUTION|>--- conflicted
+++ resolved
@@ -456,13 +456,8 @@
                                 All Rights Reserved. Use is subject to license terms.]]>
                         </bottom>
                         <links>
-<<<<<<< HEAD
-                            <link>https://jax-rs.github.io/apidocs/2.1/</link>
-                            <link>http://hk2.java.net/nonav/hk2-api/apidocs</link>
-=======
                             <link>https://eclipse-ee4j.github.io/jaxrs-api/apidocs/2.1.6/</link>
                             <link>https://javaee.github.io/hk2/apidocs/</link>
->>>>>>> bcfba2be
                         </links>
                         <excludePackageNames>
                             *.internal.*:*.tests.*
@@ -772,11 +767,7 @@
                         <dependency>
                             <groupId>org.apache.ant</groupId>
                             <artifactId>ant</artifactId>
-<<<<<<< HEAD
-                            <version>1.10.7</version>
-=======
                             <version>1.10.9</version>
->>>>>>> bcfba2be
                         </dependency>
                     </dependencies>
                 </plugin>
