--- conflicted
+++ resolved
@@ -369,7 +369,6 @@
     <profiles>
         <profile>
             <id>jdk11dependency</id>
-<<<<<<< HEAD
             <activation>
                 <jdk>[11,)</jdk>
             </activation>
@@ -415,7 +414,7 @@
             </build>
         </profile>
         <profile>
-            <id>testsSkipJdk11</id>
+            <id>jdk11dependency</id>
             <activation>
                 <jdk>[11,)</jdk>
             </activation>
@@ -463,18 +462,6 @@
                     </plugin>
                 </plugins>
             </build>
-=======
-            <activation>
-                <jdk>[11,)</jdk>
-            </activation>
-            <dependencies>
-                <dependency>
-                    <groupId>com.sun.activation</groupId>
-                    <artifactId>jakarta.activation</artifactId>
-                    <version>${jakarta.activation.version}</version>
-                </dependency>
-            </dependencies>
->>>>>>> 1c68a582
         </profile>
         <profile>
             <id>sonar</id>
