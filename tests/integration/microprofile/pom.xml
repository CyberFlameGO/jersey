<?xml version="1.0" encoding="UTF-8"?>
<!--

    Copyright (c) 2020, 2021 Oracle and/or its affiliates. All rights reserved.

    This program and the accompanying materials are made available under the
    terms of the Eclipse Public License v. 2.0, which is available at
    http://www.eclipse.org/legal/epl-2.0.

    This Source Code may also be made available under the following Secondary
    Licenses when the conditions for such availability set forth in the
    Eclipse Public License v. 2.0 are satisfied: GNU General Public License,
    version 2 with the GNU Classpath Exception, which is available at
    https://www.gnu.org/software/classpath/license.html.

    SPDX-License-Identifier: EPL-2.0 OR GPL-2.0 WITH Classpath-exception-2.0

-->
<project xmlns="http://maven.apache.org/POM/4.0.0"
         xmlns:xsi="http://www.w3.org/2001/XMLSchema-instance"
         xsi:schemaLocation="http://maven.apache.org/POM/4.0.0 http://maven.apache.org/xsd/maven-4.0.0.xsd">
    <parent>
        <artifactId>project</artifactId>
        <groupId>org.glassfish.jersey.tests.integration</groupId>
        <version>3.1.0-SNAPSHOT</version>
    </parent>
    <modelVersion>4.0.0</modelVersion>
    <packaging>pom</packaging>

    <groupId>org.glassfish.jersey.tests.integration.microprofile</groupId>
    <artifactId>microprofile-integration-project</artifactId>
    <name>microprofile-integration-project</name>
    <modules>
        <module>config</module>
<<<<<<< HEAD
<!--        <module>rest-client</module>-->
=======
        <module>rest-client</module>
        <module>rest-client14-compatibility</module>
>>>>>>> bb78d64b
    </modules>

    <build>
        <plugins>
            <plugin>
                <groupId>org.apache.maven.plugins</groupId>
                <artifactId>maven-install-plugin</artifactId>
                <configuration>
                    <skip>false</skip>
                </configuration>
            </plugin>
        </plugins>
    </build>
</project><|MERGE_RESOLUTION|>--- conflicted
+++ resolved
@@ -32,12 +32,8 @@
     <name>microprofile-integration-project</name>
     <modules>
         <module>config</module>
-<<<<<<< HEAD
 <!--        <module>rest-client</module>-->
-=======
-        <module>rest-client</module>
         <module>rest-client14-compatibility</module>
->>>>>>> bb78d64b
     </modules>
 
     <build>
