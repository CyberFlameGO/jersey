<?xml version="1.0" encoding="UTF-8"?>
<!--

    Copyright (c) 2011, 2020 Oracle and/or its affiliates. All rights reserved.
    Copyright (c) 2018 Payara Foundation and/or its affiliates. All rights reserved.

    This program and the accompanying materials are made available under the
    terms of the Eclipse Public License v. 2.0, which is available at
    http://www.eclipse.org/legal/epl-2.0.

    This Source Code may also be made available under the following Secondary
    Licenses when the conditions for such availability set forth in the
    Eclipse Public License v. 2.0 are satisfied: GNU General Public License,
    version 2 with the GNU Classpath Exception, which is available at
    https://www.gnu.org/software/classpath/license.html.

    SPDX-License-Identifier: EPL-2.0 OR GPL-2.0 WITH Classpath-exception-2.0

-->

<project xmlns="http://maven.apache.org/POM/4.0.0" xmlns:xsi="http://www.w3.org/2001/XMLSchema-instance" xsi:schemaLocation="http://maven.apache.org/POM/4.0.0 http://maven.apache.org/xsd/maven-4.0.0.xsd">
    <modelVersion>4.0.0</modelVersion>

    <parent>
        <groupId>org.glassfish.jersey.tests</groupId>
        <artifactId>project</artifactId>
        <version>3.0-SNAPSHOT</version>
    </parent>

    <groupId>org.glassfish.jersey.tests.integration</groupId>
    <artifactId>project</artifactId>
    <packaging>pom</packaging>
    <name>jersey-tests-integration</name>

    <modules>
        <module>asm</module>
        <module>async-jersey-filter</module>
        <module>cdi-integration</module>
        <module>client-connector-provider</module>
        <module>ejb-multimodule</module>
        <module>ejb-multimodule-reload</module>
        <module>ejb-test-webapp</module>
        <module>j-376</module>
        <module>j-441</module>
        <module>j-59</module>
        <module>jaxrs-component-inject</module>
        <module>jersey-1107</module>
        <module>jersey-1223</module>
        <module>jersey-1604</module>
        <module>jersey-1667</module>
        <module>jersey-1829</module>
        <module>jersey-1883</module>
        <module>jersey-1928</module>
        <module>jersey-1960</module>
        <module>jersey-1964</module>
        <module>jersey-2031</module>
        <module>jersey-2136</module>
        <module>jersey-2137</module>
        <module>jersey-2154</module>
        <module>jersey-2160</module>
        <module>jersey-2164</module>
        <module>jersey-2167</module>
        <module>jersey-2176</module>
        <module>jersey-2184</module>
<!--        <module>jersey-2255</module> Moxy-->
        <module>jersey-2322</module>
        <module>jersey-2335</module>
        <module>jersey-2421</module>
        <module>jersey-2551</module>
        <module>jersey-2612</module>
        <module>jersey-2637</module>
        <module>jersey-2654</module>
        <module>jersey-2673</module>
        <module>jersey-2689</module>
        <module>jersey-2704</module>
        <module>jersey-2776</module>
        <module>jersey-2794</module>
        <module>jersey-2846</module>
        <module>jersey-2878</module>
<!--        <module>jersey-2892</module> Moxy-->
	    <module>jersey-3796</module>
        <module>jersey-780</module>
        <module>jersey-3670</module>
        <module>jersey-3992</module>
        <module>jersey-4099</module>
        <module>jersey-4321</module>
        <module>jetty-response-close</module>
        <module>microprofile</module>
<<<<<<< HEAD
<!--        <module>portability-jersey-1</module>--> <!--TODO remove when Jakartified -->
<!--        <module>portability-jersey-2</module>-->
=======
        <module>portability-jersey-1</module>
        <module>portability-jersey-2</module>
>>>>>>> 1c68a582
        <module>property-check</module>
        <module>security-digest</module>
        <module>servlet-2.5-autodiscovery-1</module>
        <module>servlet-2.5-autodiscovery-2</module>
        <module>servlet-2.5-filter</module>
        <module>servlet-2.5-inflector-1</module>
        <module>servlet-2.5-init-1</module>
        <module>servlet-2.5-init-2</module>
        <module>servlet-2.5-init-3</module>
        <module>servlet-2.5-init-4</module>
        <module>servlet-2.5-init-5</module>
        <module>servlet-2.5-init-6</module>
        <module>servlet-2.5-init-7</module>
        <module>servlet-2.5-init-8</module>
        <module>servlet-2.5-mvc-1</module>
        <module>servlet-2.5-mvc-2</module>
        <module>servlet-2.5-mvc-3</module>
        <module>servlet-2.5-reload</module>
        <module>servlet-3-async</module>
<!--        <module>servlet-3-chunked-io</module> Moxy-->
        <module>servlet-3-filter</module>
        <module>servlet-3-gf-async</module>
        <module>servlet-3-inflector-1</module>
        <module>servlet-3-init-1</module>
        <module>servlet-3-init-2</module>
        <module>servlet-3-init-3</module>
        <module>servlet-3-init-4</module>
        <module>servlet-3-init-5</module>
        <module>servlet-3-init-6</module>
        <module>servlet-3-init-7</module>
        <module>servlet-3-init-8</module>
        <module>servlet-3-init-provider</module>
        <module>servlet-3-params</module>
        <module>servlet-3-sse-1</module>
        <module>servlet-request-wrapper-binding-2</module>
        <module>servlet-request-wrapper-binding</module>
        <module>servlet-tests</module>
        <module>sonar-test</module>
        <module>spring4</module>
        <module>spring5</module>
        <module>tracing-support</module>
    </modules>

    <profiles>
        <profile>
            <id>default</id>
            <properties>
                <env>default</env>
                <jersey.config.test.container.port>9998</jersey.config.test.container.port>
            </properties>
            <activation>
                <activeByDefault>true</activeByDefault>
            </activation>
        </profile>
        <profile>
            <id>sonar</id>
            <properties>
                <env>default</env>
                <jersey.config.test.container.port>9998</jersey.config.test.container.port>
                <jetty.log.file>${project.build.directory}/jetty-out.log</jetty.log.file>
            </properties>
            <build>
                <pluginManagement>
                    <plugins>
                        <!-- configure Jetty to run in a separated JVM in order to get proper coverage -->
                        <plugin>
                            <groupId>org.mortbay.jetty</groupId>
                            <artifactId>jetty-maven-plugin</artifactId>
                            <executions>
                                <execution>
                                    <id>start-jetty-forked</id>
                                    <phase>pre-integration-test</phase>
                                    <goals>
                                        <goal>run-forked</goal>
                                    </goals>
                                    <configuration>
                                        <contextPath>/</contextPath>
                                        <scanIntervalSeconds>0</scanIntervalSeconds>
                                        <waitForChild>false</waitForChild>
                                        <jvmArgs>${server.coverage.argline} -Djetty.port=${jersey.config.test.container.port}
                                            -Dorg.slf4j.simpleLogger.logFile=${jetty.log.file}
                                        </jvmArgs>
                                    </configuration>
                                </execution>
                                <execution>
                                    <id>start-jetty</id>
                                    <phase>none</phase>
                                </execution>
                            </executions>
                            <dependencies>
                                <dependency>
                                    <groupId>org.slf4j</groupId>
                                    <artifactId>slf4j-simple</artifactId>
                                    <version>1.7.5</version>
                                </dependency>
                            </dependencies>
                        </plugin>
                    </plugins>
                </pluginManagement>
            </build>
        </profile>

    </profiles>

    <build>
        <pluginManagement>
            <plugins>
                <plugin>
                    <groupId>org.mortbay.jetty</groupId>
                    <artifactId>jetty-maven-plugin</artifactId>
                    <configuration>
                        <skip>${skip.tests}</skip>
                        <scanIntervalSeconds>10</scanIntervalSeconds>
                        <stopPort>9999</stopPort>
                        <stopKey>STOP</stopKey>
                        <webApp>
                            <contextPath>/</contextPath>
                            <webInfIncludeJarPattern>.*/.*jersey-[^/]\.jar$</webInfIncludeJarPattern>
                        </webApp>
                        <connectors>
                            <connector implementation="org.eclipse.jetty.server.nio.SelectChannelConnector">
                                <port>${jersey.config.test.container.port}</port>
                                <maxIdleTime>60000</maxIdleTime>
                            </connector>
                        </connectors>
                        <jvmArgs>${server.coverage.argline}</jvmArgs>
                    </configuration>
                    <executions>
                        <execution>
                            <id>start-jetty</id>
                            <phase>pre-integration-test</phase>
                            <goals>
                                <goal>run</goal>
                            </goals>
                            <configuration>
                                <scanIntervalSeconds>0</scanIntervalSeconds>
                                <daemon>true</daemon>
                            </configuration>
                        </execution>
                        <execution>
                            <id>stop-jetty</id>
                            <phase>post-integration-test</phase>
                            <goals>
                                <goal>stop</goal>
                            </goals>
                        </execution>
                    </executions>
                </plugin>
                <plugin>
                    <groupId>org.eclipse.jetty</groupId>
                    <artifactId>jetty-maven-plugin</artifactId>
                    <configuration>
                        <skip>${skip.tests}</skip>
                        <scanIntervalSeconds>10</scanIntervalSeconds>
                        <stopPort>9999</stopPort>
                        <stopKey>STOP</stopKey>
                        <webApp>
                            <contextPath>/</contextPath>
                            <webInfIncludeJarPattern>.*/.*jersey-[^/]\.jar$</webInfIncludeJarPattern>
                        </webApp>
                        <httpConnector>
                            <port>${jersey.config.test.container.port}</port>
                            <idleTimeout>60000</idleTimeout>
                        </httpConnector>
                    </configuration>
                    <executions>
                        <execution>
                            <id>start-jetty</id>
                            <phase>pre-integration-test</phase>
                            <goals>
                                <goal>start</goal>
                            </goals>
                            <configuration>
                                <scanIntervalSeconds>0</scanIntervalSeconds>
                            </configuration>
                        </execution>
                        <execution>
                            <id>stop-jetty</id>
                            <phase>post-integration-test</phase>
                            <goals>
                                <goal>stop</goal>
                            </goals>
                        </execution>
                    </executions>
                </plugin>
            </plugins>
        </pluginManagement>
        <plugins>
            <plugin>
                <groupId>org.apache.maven.plugins</groupId>
                <artifactId>maven-install-plugin</artifactId>
                <configuration>
                    <skip>false</skip>
                </configuration>
            </plugin>
        </plugins>
    </build>
</project><|MERGE_RESOLUTION|>--- conflicted
+++ resolved
@@ -86,13 +86,8 @@
         <module>jersey-4321</module>
         <module>jetty-response-close</module>
         <module>microprofile</module>
-<<<<<<< HEAD
 <!--        <module>portability-jersey-1</module>--> <!--TODO remove when Jakartified -->
 <!--        <module>portability-jersey-2</module>-->
-=======
-        <module>portability-jersey-1</module>
-        <module>portability-jersey-2</module>
->>>>>>> 1c68a582
         <module>property-check</module>
         <module>security-digest</module>
         <module>servlet-2.5-autodiscovery-1</module>
