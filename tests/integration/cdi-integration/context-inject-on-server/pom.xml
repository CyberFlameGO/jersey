--- conflicted
+++ resolved
@@ -44,10 +44,6 @@
         <dependency>
             <groupId>jakarta.enterprise</groupId>
             <artifactId>jakarta.enterprise.cdi-api</artifactId>
-<<<<<<< HEAD
-            <version>${cdi.api.version}</version>
-=======
->>>>>>> e129ced6
             <scope>provided</scope>
         </dependency>
         <dependency>
@@ -68,11 +64,6 @@
         <dependency>
             <groupId>org.jboss.weld.se</groupId>
             <artifactId>weld-se-core</artifactId>
-<<<<<<< HEAD
-            <!-- latest 3.x -->
-            <version>${weld.version}</version>
-=======
->>>>>>> e129ced6
             <scope>test</scope>
         </dependency>
         <dependency>
