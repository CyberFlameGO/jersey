--- conflicted
+++ resolved
@@ -115,12 +115,8 @@
     <xi:include href="monitoring.xml" />
     <xi:include href="custom-di.xml" />
     <xi:include href="cdi.xml" />
-<<<<<<< HEAD
 <!--    <xi:include href="spring.xml" />--> <!--Spring is not supported in Jakarta -->
-=======
-    <xi:include href="spring.xml" />
     <xi:include href="graalvm-native-image.xml" />
->>>>>>> bb78d64b
     <xi:include href="test-framework.xml" />
     <xi:include href="how-to-build.xml" />
     <xi:include href="migration.xml" />
