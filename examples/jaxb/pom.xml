<?xml version="1.0" encoding="UTF-8"?>
<!--

    Copyright (c) 2010, 2021 Oracle and/or its affiliates. All rights reserved.

    This program and the accompanying materials are made available under the
    terms of the Eclipse Distribution License v. 1.0, which is available at
    http://www.eclipse.org/org/documents/edl-v10.php.

    SPDX-License-Identifier: BSD-3-Clause

-->

<project xmlns="http://maven.apache.org/POM/4.0.0" xmlns:xsi="http://www.w3.org/2001/XMLSchema-instance" xsi:schemaLocation="http://maven.apache.org/POM/4.0.0 http://maven.apache.org/xsd/maven-4.0.0.xsd">
    <modelVersion>4.0.0</modelVersion>
    <parent>
        <groupId>org.glassfish.jersey.examples</groupId>
        <artifactId>project</artifactId>
        <version>3.1.0-SNAPSHOT</version>
    </parent>

    <artifactId>jaxb</artifactId>
    <packaging>jar</packaging>
    <name>jersey-examples-jaxb</name>

    <description>Jersey JAXB example.</description>

    <dependencies>
        <dependency>
            <groupId>org.glassfish.jersey.containers</groupId>
            <artifactId>jersey-container-grizzly2-http</artifactId>
        </dependency>
        <dependency>
            <groupId>org.glassfish.jersey.inject</groupId>
            <artifactId>jersey-hk2</artifactId>
        </dependency>
        <dependency>
<<<<<<< HEAD
            <groupId>jakarta.xml.bind</groupId>
            <artifactId>jakarta.xml.bind-api</artifactId>
        </dependency>
        <dependency>
            <groupId>com.sun.xml.bind</groupId>
            <artifactId>jaxb-osgi</artifactId>
            <scope>test</scope>
=======
            <groupId>org.codehaus.woodstox</groupId>
            <artifactId>woodstox-core-asl</artifactId>
            <version>4.1.2</version>
	    </dependency>
        <dependency>
            <groupId>org.glassfish.jersey.media</groupId>
            <artifactId>jersey-media-jaxb</artifactId>
>>>>>>> bcfba2be
        </dependency>
        <dependency>
            <groupId>org.glassfish.jersey.test-framework.providers</groupId>
            <artifactId>jersey-test-framework-provider-bundle</artifactId>
            <type>pom</type>
            <scope>test</scope>
        </dependency>
    </dependencies>

    <build>
        <plugins>
            <plugin>
                <groupId>org.codehaus.mojo</groupId>
                <artifactId>exec-maven-plugin</artifactId>
                <configuration>
                    <mainClass>org.glassfish.jersey.examples.jaxb.App</mainClass>
                </configuration>
            </plugin>
        </plugins>
    </build>

    <profiles>
        <profile>
<<<<<<< HEAD
=======
            <id>jdk11+</id>
            <activation>
                <jdk>[11,)</jdk>
            </activation>
            <dependencies>
                <dependency>
                    <groupId>jakarta.xml.bind</groupId>
                    <artifactId>jakarta.xml.bind-api</artifactId>
                </dependency>
                <dependency>
                    <groupId>com.sun.xml.bind</groupId>
                    <artifactId>jaxb-osgi</artifactId>
                    <scope>runtime</scope>
                </dependency>
            </dependencies>
        </profile>
        <profile>
>>>>>>> bcfba2be
            <id>pre-release</id>
            <build>
                <plugins>
                    <plugin>
                        <groupId>org.apache.maven.plugins</groupId>
                        <artifactId>maven-assembly-plugin</artifactId>
                    </plugin>
                </plugins>
            </build>
        </profile>
    </profiles>

</project><|MERGE_RESOLUTION|>--- conflicted
+++ resolved
@@ -35,15 +35,10 @@
             <artifactId>jersey-hk2</artifactId>
         </dependency>
         <dependency>
-<<<<<<< HEAD
             <groupId>jakarta.xml.bind</groupId>
             <artifactId>jakarta.xml.bind-api</artifactId>
         </dependency>
         <dependency>
-            <groupId>com.sun.xml.bind</groupId>
-            <artifactId>jaxb-osgi</artifactId>
-            <scope>test</scope>
-=======
             <groupId>org.codehaus.woodstox</groupId>
             <artifactId>woodstox-core-asl</artifactId>
             <version>4.1.2</version>
@@ -51,7 +46,11 @@
         <dependency>
             <groupId>org.glassfish.jersey.media</groupId>
             <artifactId>jersey-media-jaxb</artifactId>
->>>>>>> bcfba2be
+        </dependency>
+        <dependency>
+            <groupId>com.sun.xml.bind</groupId>
+            <artifactId>jaxb-osgi</artifactId>
+            <scope>test</scope>
         </dependency>
         <dependency>
             <groupId>org.glassfish.jersey.test-framework.providers</groupId>
@@ -75,26 +74,6 @@
 
     <profiles>
         <profile>
-<<<<<<< HEAD
-=======
-            <id>jdk11+</id>
-            <activation>
-                <jdk>[11,)</jdk>
-            </activation>
-            <dependencies>
-                <dependency>
-                    <groupId>jakarta.xml.bind</groupId>
-                    <artifactId>jakarta.xml.bind-api</artifactId>
-                </dependency>
-                <dependency>
-                    <groupId>com.sun.xml.bind</groupId>
-                    <artifactId>jaxb-osgi</artifactId>
-                    <scope>runtime</scope>
-                </dependency>
-            </dependencies>
-        </profile>
-        <profile>
->>>>>>> bcfba2be
             <id>pre-release</id>
             <build>
                 <plugins>
